"LAMMPS WWW Site"_lws - "LAMMPS Documentation"_ld - "LAMMPS Commands"_lc :c

:link(lws,http://lammps.sandia.gov)
:link(ld,Manual.html)
:link(lc,Section_commands.html#comm)

:line

kspace_modify command :h3

[Syntax:]

kspace_modify keyword value ... :pre

one or more keyword/value pairs may be listed :ulb,l
<<<<<<< HEAD
keyword = {mesh} or {order} or {order/disp} or {overlap} or {minorder} or {force} or {gewald} or {gewald/disp} or {slab} or (nozforce} or {compute} or {cutoff/adjust} or {fftbench} or {collective} or {diff} or {kmax/ewald} :l
=======
keyword = {mesh} or {order} or {order/disp} or {overlap} or {minorder} or {force} or {gewald} or {gewald/disp} or {slab} or (nozforce} or {compute} or {cutoff/adjust} or {diff} or {kmax/ewald} or {force/disp/real} or {force/disp/kspace} or {splittol} :l
>>>>>>> 1bc6cf22
  {mesh} value = x y z
    x,y,z = grid size in each dimension for long-range Coulombics
  {mesh/disp} value = x y z
    x,y,z = grid size in each dimension for 1/r^6 dispersion
  {order} value = N
    N = extent of Gaussian for PPPM or MSM mapping of charge to grid
  {order/disp} value = N
    N = extent of Gaussian for PPPM mapping of dispersion term to grid
  {overlap} = {yes} or {no} = whether the grid stencil for PPPM is allowed to overlap into more than the nearest-neighbor processor
  {minorder} value = M
    M = min allowed extent of Gaussian when auto-adjusting to minimize grid communication
  {force} value = accuracy (force units)
  {gewald} value = rinv (1/distance units)
    rinv = G-ewald parameter for Coulombics
  {gewald/disp} value = rinv (1/distance units)
    rinv = G-ewald parameter for dispersion
  {slab} value = volfactor or {nozforce}
    volfactor = ratio of the total extended volume used in the
      2d approximation compared with the volume of the simulation domain
  {nozforce} turns off kspace forces in the z direction
  {compute} value = {yes} or {no} 
  {cutoff/adjust} value = {yes} or {no} 
  {fftbench} value = {yes} or {no} 
  {collective} value = {yes} or {no} 
  {diff} value = {ad} or {ik} = 2 or 4 FFTs for PPPM in smoothed or non-smoothed mode 
  {kmax/ewald} value = kx ky kz 
    kx,ky,kz = number of Ewald sum kspace vectors in each dimension
  {mix/disp} value = {pair} or {geom} or {none}
  {force/disp/real} value = accuracy (force units)
  {force/disp/kspace} value = accuracy (force units)
  {splittol} value = tol
    tol = relative size of two eigenvalues (see discussion below) :pre
:ule

[Examples:]

kspace_modify mesh 24 24 30 order 6
kspace_modify slab 3.0 :pre

[Description:]

Set parameters used by the kspace solvers defined by the
"kspace_style"_kspace_style.html command.  Not all parameters are
relevant to all kspace styles.

The {mesh} keyword sets the grid size for kspace style {pppm} or
{msm}.  In the case of PPPM, this is the FFT mesh, and each dimension
must be factorizable into powers of 2, 3, and 5.  In the case of MSM,
this is the finest scale real-space mesh, and each dimension must be
factorizable into powers of 2.  When this option is not set, the PPPM
or MSM solver chooses its own grid size, consistent with the
user-specified accuracy and pairwise cutoff.  Values for x,y,z of
0,0,0 unset the option.

The {mesh/disp} keyword sets the grid size for kspace style
{pppm/disp}.  This is the FFT mesh for long-range dispersion and ach
dimension must be factorizable into powers of 2, 3, and 5.  When this
option is not set, the PPPM solver chooses its own grid size, 
consistent with the user-specified accuracy and pairwise cutoff.
Values for x,y,z of 0,0,0 unset the option.

The {order} keyword determines how many grid spacings an atom's charge
extends when it is mapped to the grid in kspace style {pppm} or {msm}.
The default for this parameter is 5 for PPPM and 8 for MSM, which
means each charge spans 5 or 8 grid cells in each dimension,
respectively.  For the LAMMPS implementation of MSM, the order can
range from 4 to 10 and must be even. For PPPM, the minimum allowed
setting is 2 and the maximum allowed setting is 7.  The larger the
value of this parameter, the smaller that LAMMPS will set the grid
size, to achieve the requested accuracy.  Conversely, the smaller the
order value, the larger the grid size will be.  Note that there is an
inherent trade-off involved: a small grid will lower the cost of FFTs
or MSM direct sum, but a larger order parameter will increase the cost
of interpolating charge/fields to/from the grid.

The {order/disp} keyword determines how many grid spacings an atom's
dispersion term extends when it is mapped to the grid in kspace style
{pppm/disp}.  It has the same meaning as the {order} setting for
Coulombics.

The {overlap} keyword can be used in conjunction with the {minorder}
keyword with the PPPM styles to adjust the amount of communication
that occurs when values on the FFT grid are exchangeed between
processors.  This communication is distinct from the communication
inherent in the parallel FFTs themselves, and is required because
processors interpolate charge and field values using grid point values
owned by neighboring processors (i.e. ghost point communication).  If
the {overlap} keyword is set to {yes} then this communication is
allowed to extend beyond nearest-neighbor processors, e.g. when using
lots of processors on a small problem.  If it is set to {no} then the
communication will be limited to nearest-neighbor processors and the
{order} setting will be reduced if necessary, as explained by the
{minorder} keyword discussion. The {overlap} keyword is always set to
{yes} in MSM.

The {minorder} keyword allows LAMMPS to reduce the {order} setting if
necessary to keep the communication of ghost grid point limited to
exchanges between nearest-neighbor processors.  See the discussion of
the {overlap} keyword for details.  If the {overlap} keyword is set to
{yes}, which is the default, this is never needed.  If it set to {no}
and overlap occurs, then LAMMPS will reduce the order setting, one
step at a time, until the ghost grid overlap only extends to nearest
neighbor processors.  The {minorder} keyword limits how small the
{order} setting can become.  The minimum allowed value for PPPM is 2,
which is the default.  If {minorder} is set to the same value as
{order} then no reduction is allowed, and LAMMPS will generate an
error if the grid communcation is non-nearest-neighbor and {overlap}
is set to {no}. The {minorder} keyword is not currently supported in
MSM.

The PPPM order parameter may be reset by LAMMPS when it sets up the
FFT grid if the implied grid stencil extends beyond the grid cells
owned by neighboring processors.  Typically this will only occur when
small problems are run on large numbers of processors.  A warning will
be generated indicating the order parameter is being reduced to allow
LAMMPS to run the problem. Automatic adjustment of the order parameter
is not supported in MSM. 

The {force} keyword overrides the relative accuracy parameter set by
the "kspace_style"_kspace_style.html command with an absolute
accuracy.  The accuracy determines the RMS error in per-atom forces
calculated by the long-range solver and is thus specified in force
units.  A negative value for the accuracy setting means to use the
relative accuracy parameter.  The accuracy setting is used in
conjunction with the pairwise cutoff to determine the number of
K-space vectors for style {ewald}, the FFT grid size for style
{pppm}, or the real space grid size for style {msm}.

The {gewald} keyword sets the value of the Ewald or PPPM G-ewald
parameter for charge as {rinv} in reciprocal distance units.  Without
this setting, LAMMPS chooses the parameter automatically as a function
of cutoff, precision, grid spacing, etc.  This means it can vary from
one simulation to the next which may not be desirable for matching a
KSpace solver to a pre-tabulated pairwise potential.  This setting can
also be useful if Ewald or PPPM fails to choose a good grid spacing
and G-ewald parameter automatically.  If the value is set to 0.0,
LAMMPS will choose the G-ewald parameter automatically.  MSM does not
use the {gewald} parameter.

The {gewald/disp} keyword sets the value of the Ewald or PPPM G-ewald
parameter for dispersion as {rinv} in reciprocal distance units.  It
has the same meaning as the {gewald} setting for Coulombics.

The {slab} keyword allows an Ewald or PPPM solver to be used for a
systems that are periodic in x,y but non-periodic in z - a
"boundary"_boundary.html setting of "boundary p p f".  This is done by
treating the system as if it were periodic in z, but inserting empty
volume between atom slabs and removing dipole inter-slab interactions
so that slab-slab interactions are effectively turned off.  The
volfactor value sets the ratio of the extended dimension in z divided
by the actual dimension in z.  The recommended value is 3.0.  A larger
value is inefficient; a smaller value introduces unwanted slab-slab
interactions.  The use of fixed boundaries in z means that the user
must prevent particle migration beyond the initial z-bounds, typically
by providing a wall-style fix.  The methodology behind the {slab}
option is explained in the paper by "(Yeh)"_#Yeh.  The {slab} option
is also extended to non-neutral systems
"(Ballenegger)"_#Ballenegger. An alternative slab option can be
invoked with the {nozforce} keyword in lieu of the volfactor. This
turns off all kspace forces in the z direction.  The {nozforce} option
is not supported by MSM. For MSM, any combination of periodic,
non-periodic, or shrink-wrapped boundaries can be set using
"boundary"_boundary.html (the slab approximation in not needed).  The
{slab} keyword is not currently supported by Ewald or PPPM when using
a triclinic simulation cell.

The {compute} keyword allows Kspace computations to be turned off,
even though a "kspace_style"_kspace_style.html is defined.  This is
not useful for running a real simulation, but can be useful for
debugging purposes or for computing only partial forces that do not
include the Kspace contribution.  You can also do this by simply not
defining a "kspace_style"_kspace_style.html, but a Kspace-compatible
"pair_style"_pair_style.html requires a kspace style to be defined.
This keyword gives you that option.

The {cutoff/adjust} keyword applies only to MSM. If this option is
turned on, the Coulombic cutoff will be automatically adjusted at the
beginning of the run to give the desired estimated error. Other
cutoffs such as LJ will not be affected. If the grid is not set using
the {mesh} command, this command will also attempt to use the optimal
grid that minimizes cost using an estimate given by
"(Hardy)"_#Hardy. Note that this cost estimate is not exact, somewhat
experimental, and still may not yield the optimal parameters.

The {fftbench} keyword applies only to PPPM. It is on by default. If
this option is turned off, LAMMPS will not take the time at the end
of a run to give FFT benchmark timings, and will finish a few seconds
faster than it would if this option were on.

The {collective} keyword applies only to PPPM. It is off by default,
except on BlueGene machines. If this option is turned on, LAMMPS will
use MPI collective operations to remap data for 3d-FFT operations
instead of the default point-to-point communication. This has proven
to be faster on IBM BlueGene machines, but may also be faster on 
other machines with an efficient implementation of MPI collective
operations and adequate hardware.

The {diff} keyword specifies the differentiation scheme used by the
PPPM method to compute forces on particles given electrostatic
potentials on the PPPM mesh.  The {ik} approach is the default for
PPPM and is the original formulation used in "(Hockney)"_#Hockney.  It
performs differentiation in Kspace, and uses 3 FFTs to transfer each
component of the computed fields back to real space for total of 4
FFTs per timestep.

The analytic differentiation {ad} approach uses only 1 FFT to transfer
information back to real space for a total of 2 FFTs per timestep.  It
then performs analytic differentiation on the single quantity to
generate the 3 components of the electric field at each grid point.
This is sometimes referred to as "smoothed" PPPM.  This approach
requires a somewhat larger PPPM mesh to achieve the same accuracy as
the {ik} method. Currently, only the {ik} method (default) can be 
used for a triclinic simulation cell with PPPM. The {ad} method is 
always used for MSM.

IMPORTANT NOTE: Currently, not all PPPM styles support the {ad}
option.  Support for those PPPM variants will be added later.

The {kmax/ewald} keyword sets the number of kspace vectors in
each dimension for kspace style {ewald}.  The three values must
be positive integers, or else (0,0,0), which unsets the option. 
When this option is not 
set, the Ewald sum scheme chooses its own kspace vectors, 
consistent with the
user-specified accuracy and pairwise cutoff. In any case,
if kspace style {ewald} is invoked, the values used 
are printed to the screen and
the log file at the start of the run.

With the {mix/disp{ keyword one can select the mixing rule for the
dispersion coefficients.  With {pair}, the dispersion coefficients of
unlike types are computed as indicated with
"pair_modify"_pair_modify.html.  With {geom}, geometric mixing is
enforced on the dispersion coefficients in the kspace
coefficients. When using the arithmetic mixing rule, this will
speed-up the simulations but introduces some error in the force
computations, as shown in "(Wennberg)"_#Wennberg.  With {none}, it is
assumed that no mixing rule is applicable. Splitting of the dispersion
coefficients will be performed as described in
"(Isele-Holder)"_#Isele-Holder.  This splitting can be influenced with
the {splittol} keywords. Only the eigenvalues that are larger than tol
compared to the largest eigenvalues are included. Using this keywords
the original matrix of dispersion coefficients is approximated. This
leads to faster computations, but the accuracy in the reciprocal space
computations of the dispersion part is decreased.

The {force/disp/real} and {force/disp/kspace} keywords set the force
accuracy for the real and space computations for the dispersion part
of pppm/disp.  as shown in "(Isele-Holder)"_#Isele-Holder, optimal
performance and accuracy in the results is obtained when these values
are different.

[Restrictions:] none

[Related commands:]

"kspace_style"_kspace_style.html, "boundary"_boundary.html

[Default:]

The option defaults are mesh = mesh/disp = 0 0 0, order = order/disp =
5 (PPPM), order = 10 (MSM), minorder = 2, overlap = yes, force = -1.0,
gewald = gewald/disp = 0.0, slab = 1.0, compute = yes, cutoff/adjust =
yes (MSM), fftbench = yes (PPPM), diff = ik (PPPM), mix/disp = pair,
force/disp/real = -1.0, force/disp/kspace = -1.0, split = 0, and tol = 1.0e-6.

:line

:link(Hockney) 
[(Hockney)] Hockney and Eastwood, Computer Simulation Using Particles,
Adam Hilger, NY (1989).

:link(Yeh)
[(Yeh)] Yeh and Berkowitz, J Chem Phys, 111, 3155 (1999).

:link(Ballenegger)
[(Ballenegger)] Ballenegger, Arnold, Cerda, J Chem Phys, 131, 094107
(2009).

:link(Hardy)
[(Hardy)] David Hardy thesis: Multilevel Summation for the Fast
Evaluation of Forces for the Simulation of Biomolecules, University of
Illinois at Urbana-Champaign, (2006).

:link(Isele-Holder)
[(Isele-Holder)] Isele-Holder, Mitchell, Hammond, Kohlmeyer, Ismail, J
Chem Theory Comput, 9, 5412 (2013).

:link(Wennberg)
[(Wennberg)] Wennberg, Murtola, Hess, Lindahl, J Chem Theory Comput,
9, 3527 (2013).<|MERGE_RESOLUTION|>--- conflicted
+++ resolved
@@ -13,11 +13,7 @@
 kspace_modify keyword value ... :pre
 
 one or more keyword/value pairs may be listed :ulb,l
-<<<<<<< HEAD
-keyword = {mesh} or {order} or {order/disp} or {overlap} or {minorder} or {force} or {gewald} or {gewald/disp} or {slab} or (nozforce} or {compute} or {cutoff/adjust} or {fftbench} or {collective} or {diff} or {kmax/ewald} :l
-=======
-keyword = {mesh} or {order} or {order/disp} or {overlap} or {minorder} or {force} or {gewald} or {gewald/disp} or {slab} or (nozforce} or {compute} or {cutoff/adjust} or {diff} or {kmax/ewald} or {force/disp/real} or {force/disp/kspace} or {splittol} :l
->>>>>>> 1bc6cf22
+keyword = {mesh} or {order} or {order/disp} or {mix/disp} or {overlap} or {minorder} or {force} or {gewald} or {gewald/disp} or {slab} or (nozforce} or {compute} or {cutoff/adjust} or {fftbench} or {collective} or {diff} or {kmax/ewald} or {force/disp/real} or {force/disp/kspace} or {splittol} :l
   {mesh} value = x y z
     x,y,z = grid size in each dimension for long-range Coulombics
   {mesh/disp} value = x y z
