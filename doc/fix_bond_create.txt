"LAMMPS WWW Site"_lws - "LAMMPS Documentation"_ld - "LAMMPS Commands"_lc :c

:link(lws,http://lammps.sandia.gov)
:link(ld,Manual.html)
:link(lc,Section_commands.html#comm)

:line

fix bond/create command :h3

[Syntax:]

fix ID group-ID bond/create Nevery itype jtype Rmin bondtype keyword values ... :pre

ID, group-ID are documented in "fix"_fix.html command :ulb,l
bond/create = style name of this fix command :l
Nevery = attempt bond creation every this many steps :l
itype,jtype = atoms of itype can bond to atoms of jtype :l
Rmin = 2 atoms separated by less than Rmin can bond (distance units) :l
bondtype = type of created bonds :l
zero or more keyword/value pairs may be appended to args :l
keyword = {iparam} or {jparam} or {prob} :l
  {iparam} values = maxbond, newtype
    maxbond = max # of bonds of bondtype the itype atom can have
    newtype = change the itype atom to this type when maxbonds exist
  {jparam} values = maxbond, newtype
    maxbond = max # of bonds of bondtype the jtype atom can have
    newtype = change the jtype atom to this type when maxbonds exist
  {prob} values = fraction seed
    fraction = create a bond with this probability if otherwise eligible
    seed = random number seed (positive integer) :pre
:ule

[Examples:]

fix 5 all bond/create 10 1 2 0.8 1
fix 5 all bond/create 1 3 3 0.8 1 prob 0.5 85784 iparam 2 3 :pre

[Description:]

Create bonds between pairs of atoms as a simulation runs according to
specified criteria.  This can be used to model cross-linking of
polymers, the formation of a percolation network, etc.  In this
context, a bond means an interaction between a pair of atoms computed
by the "bond_style"_bond_style.html command.  Once the bond is created
it will be permanently in place.  This is different than a
"pairwise"_pair_style.html bond-order potential such as Tersoff or
AIREBO which infers bonds and many-body interactions based on the
current geometry of a small cluster of atoms and effectively creates
and destroys bonds from timestep to timestep as atoms move.

A check for possible new bonds is performed every {Nevery} timesteps.
If two atoms I,J are within a distance {Rmin} of each other, if I is
of atom type {itype}, if J is of atom type {jtype}, if both I and J
are in the specified fix group, if a bond does not already exist
between I and J, and if both I and J meet their respective {maxbond}
requirement (explained below), then I,J is labeled as a "possible"
bond pair.

If several atoms are close to an atom, it may have multiple possible
bond partners.  Every atom checks its list of possible bond partners
and labels the closest such partner as its "sole" bond partner.  After
this is done, if atom I has atom J as its sole partner, and atom J has
atom I as its sole partner, then the I,J bond is "eligible" to be
formed.

Note that these rules mean an atom will only be part of at most one
created bond on a given timestep.  It also means that if atom I
chooses atom J as its sole partner, but atom J chooses atom K is its
sole partner (due to Rjk < Rij), then this means atom I will not form
a bond on this timestep, even if it has other possible bond partners.

It is permissible to have {itype} = {jtype}.  {Rmin} must be <= the
pairwise cutoff distance between {itype} and {jtype} atoms, as defined
by the "pair_style"_pair_style.html command.

The {iparam} and {jparam} keywords can be used to limit the bonding
functionality of the participating atoms.  Each atom keeps track of
how many bonds of {bondtype} it already has.  If atom I of
itype already has {maxbond} bonds (as set by the {iparam}
keyword), then it will not form any more.  Likewise for atom J.  If
{maxbond} is set to 0, then there is no limit on the number of bonds
that can be formed with that atom.

The {newtype} value for {iparam} and {jparam} can be used to change
the atom type of atom I or J when it reaches {maxbond} number of bonds
of type {bondtype}.  This means it can now interact in a pairwise
fashion with other atoms in a different way by specifying different
"pair_coeff"_pair_coeff.html coefficients.  If you do not wish the
atom type to change, simply specify {newtype} as {itype} or {jtype}.

The {prob} keyword can also effect whether an eligible bond is
actually created.  The {fraction} setting must be a value between 0.0
and 1.0.  A uniform random number between 0.0 and 1.0 is generated and
the eligible bond is only created if the random number < fraction.

Any bond that is created is assigned a bond type of {bondtype}.  Data
structures within LAMMPS that store bond topology are updated to
reflect the new bond.  This can also affect subsequent computation of
pairwise interactions involving the atoms in the bond.  See the
Restriction section below for additional information.

IMPORTANT NOTE: To create a new bond, the internal LAMMPS data
structures that store this information must have space for it.  When
LAMMPS is initialized from a data file, the list of bonds is scanned
and the maximum number of bonds per atom is tallied.  If some atom
will acquire more bonds than this limit as this fix operates, then the
<<<<<<< HEAD
"extra bond per atom" parameter in the data file header must be set
to allow for it.  See the "read_data"_read_data.html command for more
details.  Note that if this parameter needs to be set, it means a data
file must be used to initialize the system, even if it initially has
no bonds.  A data file with no atoms can be used if you wish to add
unbonded atoms via the "create atoms"_create_atoms.html command,
e.g. for a percolation simulation.
=======
"extra bonds per atom" parameter must be set to allow for it.  See the
"read_data"_read_data.html or "create_box"_create_box.html command for
more details.  Note that a data file with no atoms can be used if you
wish to add unbonded atoms via the "create atoms"_create_atoms.html
command, e.g. for a percolation simulation.
>>>>>>> c70a0029

IMPORTANT NOTE: LAMMPS also maintains a data structure that stores a
list of 1st, 2nd, and 3rd neighbors of each atom (within the bond
topology of the system) for use in weighting pairwise interactions for
bonded atoms.  Adding a bond adds a single entry to this list.  The
"extra special per atom" parameter must typically be set to allow for
it.  There are 3 ways to do this.  See the "read_data"_read_data.html
or "create_box"_create_box.html or "special_bonds extra" commands for
details.

Note that even if your simulation starts with no bonds, you must
define a "bond_style"_bond_style.html and use the
"bond_coeff"_bond_coeff.html command to specify coefficients for the
{bondtype}.  Similarly, if new atom types are specified by the
{iparam} or {jparam} keywords, they must be within the range of atom
types allowed by the simulation and pairwise coefficients must be
specified for the new types.

Computationally, each timestep this fix operates, it loops over
neighbor lists and computes distances between pairs of atoms in the
list.  It also communicates between neighboring processors to
coordinate which bonds are created.  Thus it roughly doubles the cost
of a timestep.  Thus you should be cautious about invoking this fix
too frequently.

You can dump out snapshots of the current bond topology via the "dump
local"_dump.html command.

IMPORTANT NOTE: Creating a bond typically alters the energy of a
system.  You should be careful not to choose bond creation criteria
that induce a dramatic change in energy.  For example, if you define a
very stiff harmonic bond and create it when 2 atoms are separated by a
distance far from the equilibribum bond length, then the 2 atoms will
oscillate dramatically when the bond is formed.  More generally, you
may need to thermostat your system to compensate for energy changes
resulting from created bonds.

:line

[Restart, fix_modify, output, run start/stop, minimize info:]

No information about this fix is written to "binary restart
files"_restart.html.  None of the "fix_modify"_fix_modify.html options
are relevant to this fix. 

This fix computes two statistics which it stores in a global vector of
length 2, which can be accessed by various "output
commands"_Section_howto.html#howto_15.  The vector values calculated
by this fix are "intensive".

These are the 2 quantities:

(1) # of bonds created on the most recent creation timestep
(2) cummulative # of bonds created :ul

No parameter of this fix can be used with the {start/stop} keywords of
the "run"_run.html command.  This fix is not invoked during "energy
minimization"_minimize.html.

[Restrictions:]

This fix is part of the MC package.  It is only enabled if LAMMPS was
built with that package.  See the "Making
LAMMPS"_Section_start.html#start_3 section for more info.

Currently, there are 2 restrictions for using this fix.  We may relax
these in the future if there are new models that would be enabled by
it.

When a bond is created, you might wish to induce new angle and
dihedral interactions that include that bond.  However, LAMMPS does
not create these angles and dihedrals, even if your simulation defines
an "angle_style"_angle_style.html or
"dihedral_style"_dihedral_style.html.

This fix requires that the pairwise weightings defined by the
"special_bonds"_special_bonds.html command be *,1,1 for 1-3 and 1-4
neighbors within the bond topology (the 1-2 setting is not
restricted).  This means that the pairwise interaction of I with J's
other bond partners is unaffected by the creation of a new bond.

[Related commands:]

"fix bond/break"_fix_bond_break.html, "fix
bond/swap"_fix_bond_swap.html, "dump local"_dump.html,
"special_bonds"_special_bonds.html

[Default:]

The option defaults are iparam = (0,itype), jparam = (0,jtype), and
prob = 1.0.<|MERGE_RESOLUTION|>--- conflicted
+++ resolved
@@ -105,21 +105,11 @@
 LAMMPS is initialized from a data file, the list of bonds is scanned
 and the maximum number of bonds per atom is tallied.  If some atom
 will acquire more bonds than this limit as this fix operates, then the
-<<<<<<< HEAD
-"extra bond per atom" parameter in the data file header must be set
-to allow for it.  See the "read_data"_read_data.html command for more
-details.  Note that if this parameter needs to be set, it means a data
-file must be used to initialize the system, even if it initially has
-no bonds.  A data file with no atoms can be used if you wish to add
-unbonded atoms via the "create atoms"_create_atoms.html command,
-e.g. for a percolation simulation.
-=======
-"extra bonds per atom" parameter must be set to allow for it.  See the
+"extra bond per atom" parameter must be set to allow for it.  See the
 "read_data"_read_data.html or "create_box"_create_box.html command for
 more details.  Note that a data file with no atoms can be used if you
 wish to add unbonded atoms via the "create atoms"_create_atoms.html
 command, e.g. for a percolation simulation.
->>>>>>> c70a0029
 
 IMPORTANT NOTE: LAMMPS also maintains a data structure that stores a
 list of 1st, 2nd, and 3rd neighbors of each atom (within the bond
