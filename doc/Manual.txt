<HEAD>
<TITLE>LAMMPS-ICMS Users Manual</TITLE>
<META NAME="docnumber" CONTENT="24 Jan 2013 version">
<META NAME="author" CONTENT="http://lammps.sandia.gov - Sandia National Laboratories">
<META NAME="copyright" CONTENT="Copyright (2003) Sandia Corporation.  This software and manual is distributed under the GNU General Public License.">
</HEAD>

<BODY>

"LAMMPS WWW Site"_lws - "LAMMPS Documentation"_ld - "LAMMPS Commands"_lc :c

:link(lws,http://lammps.sandia.gov)
:link(ld,Manual.html)
:link(lc,Section_commands.html#comm)

:line

<H1></H1>

<<<<<<< HEAD
LAMMPS-ICMS Documentation :c,h3
2 Apr 2013 version :c,h4
=======
LAMMPS Documentation :c,h3
3 Apr 2013 version :c,h4
>>>>>>> 8ddd160c

Version info: :h4

The LAMMPS "version" is the date when it was released, such as 1 May
2010. LAMMPS is updated continuously.  Whenever we fix a bug or add a
feature, we release it immediately, and post a notice on "this page of
the WWW site"_bug.  Each dated copy of LAMMPS contains all the
features and bug-fixes up to and including that version date. The
version date is printed to the screen and logfile every time you run
LAMMPS. It is also in the file src/version.h and in the LAMMPS
directory name created when you unpack a tarball, and at the top of
the first page of the manual (this page).

LAMMPS-ICMS is an experimental variant of LAMMPS with additional
features made available for testing before they will be submitted
for inclusion into the official LAMMPS tree. The source code is 
based on the official LAMMPS svn repository mirror at the Institute
for Computational Molecular Science at Temple University and generally
kept up-to-date as much as possible. Sometimes, e.g. when additional
development work is needed to adapt the upstream changes into
LAMMPS-ICMS it can take longer until synchronization; and occasionally,
e.g. in case of the rewrite of the multi-threading support, the
development will be halted except for important bugfixes until
all features of LAMMPS-ICMS fully compatible with the upstream
version or replaced by alternate implementations.

If you browse the HTML doc pages on the LAMMPS WWW site, they always
describe the most current version of upstream LAMMPS, but may be
missing some new features in LAMMPS-ICMS. :ulb,l

If you browse the HTML doc pages included in your tarball, they
describe the version you have, however, not all new features in
LAMMPS-ICMS are documented immediately. :l

The "PDF file"_Manual.pdf on the WWW site or in the tarball is updated
about once per month.  This is because it is large, and we don't want
it to be part of every patch. :l

There is also a "Developer.pdf"_Developer.pdf file in the doc
directory, which describes the internal structure and algorithms of
LAMMPS.  :ule,l

LAMMPS stands for Large-scale Atomic/Molecular Massively Parallel
Simulator.

LAMMPS is a classical molecular dynamics simulation code designed to
run efficiently on parallel computers.  It was developed at Sandia
National Laboratories, a US Department of Energy facility, with
funding from the DOE.  It is an open-source code, distributed freely
under the terms of the GNU Public License (GPL).

The primary developers of LAMMPS are "Steve Plimpton"_sjp, Aidan
Thompson, and Paul Crozier who can be contacted at
sjplimp,athomps,pscrozi at sandia.gov.  The "LAMMPS WWW Site"_lws at
http://lammps.sandia.gov has more information about the code and its
uses.

:link(bug,http://lammps.sandia.gov/bug.html)
:link(sjp,http://www.sandia.gov/~sjplimp)

:line

The LAMMPS documentation is organized into the following sections.  If
you find errors or omissions in this manual or have suggestions for
useful information to add, please send an email to the developers so
we can improve the LAMMPS documentation.

Once you are familiar with LAMMPS, you may want to bookmark "this
page"_Section_commands.html#comm at Section_commands.html#comm since
it gives quick access to documentation for all LAMMPS commands.

"PDF file"_Manual.pdf of the entire manual, generated by
"htmldoc"_http://www.easysw.com/htmldoc

"Introduction"_Section_intro.html :olb,l
  1.1 "What is LAMMPS"_intro_1 :ulb,b
  1.2 "LAMMPS features"_intro_2 :b
  1.3 "LAMMPS non-features"_intro_3 :b
  1.4 "Open source distribution"_intro_4 :b
  1.5 "Acknowledgments and citations"_intro_5 :ule,b
"Getting started"_Section_start.html :l
  2.1 "What's in the LAMMPS distribution"_start_1 :ulb,b
  2.2 "Making LAMMPS"_start_2 :b
  2.3 "Making LAMMPS with optional packages"_start_3 :b
  2.4 "Building LAMMPS via the Make.py script"_start_4 :b
  2.5 "Building LAMMPS as a library"_start_5 :b
  2.6 "Running LAMMPS"_start_6 :b
  2.7 "Command-line options"_start_7 :b
  2.8 "Screen output"_start_8 :b
  2.9 "Tips for users of previous versions"_start_9 :ule,b
"Commands"_Section_commands.html :l
  3.1 "LAMMPS input script"_cmd_1 :ulb,b
  3.2 "Parsing rules"_cmd_2 :b
  3.3 "Input script structure"_cmd_3 :b
  3.4 "Commands listed by category"_cmd_4 :b
  3.5 "Commands listed alphabetically"_cmd_5 :ule,b
"Packages"_Section_packages.html :l
  4.1 "Standard packages"_pkg_1 :ulb,b
  4.2 "User packages"_pkg_2 :ule,b
"Accelerating LAMMPS performance"_Section_accelerate.html :l
  5.1 "Measuring performance"_acc_1 :ulb,b
  5.2 "General strategies"_acc_2 :b
  5.3 "Packages with optimized styles"_acc_3 :b
  5.4 "OPT package"_acc_4 :b
  5.5 "USER-OMP package"_acc_5 :b
  5.6 "GPU package"_acc_6 :b
  5.7 "USER-CUDA package"_acc_7 :b
  5.8 "Comparison of GPU and USER-CUDA packages"_acc_8 :ule,b
"How-to discussions"_Section_howto.html :l
  6.1 "Restarting a simulation"_howto_1 :ulb,b
  6.2 "2d simulations"_howto_2 :b
  6.3 "CHARMM and AMBER force fields"_howto_3 :b
  6.4 "Running multiple simulations from one input script"_howto_4 :b
  6.5 "Multi-replica simulations"_howto_5 :b
  6.6 "Granular models"_howto_6 :b
  6.7 "TIP3P water model"_howto_7 :b
  6.8 "TIP4P water model"_howto_8 :b
  6.9 "SPC water model"_howto_9 :b
  6.10 "Coupling LAMMPS to other codes"_howto_10 :b
  6.11 "Visualizing LAMMPS snapshots"_howto_11 :b
  6.12 "Triclinic (non-orthogonal) simulation boxes"_howto_12 :b
  6.13 "NEMD simulations"_howto_13 :b
  6.14 "Finite-size spherical and aspherical particles"_howto_14 :b
  6.15 "Output from LAMMPS (thermo, dumps, computes, fixes, variables)"_howto_15 :b
  6.16 "Thermostatting, barostatting, and compute temperature"_howto_16 :b
  6.17 "Walls"_howto_17 :b
  6.18 "Elastic constants"_howto_18 :b
  6.19 "Library interface to LAMMPS"_howto_19 :b
  6.20 "Calculating thermal conductivity"_howto_20 :b
  6.21 "Calculating viscosity"_howto_21 :ule,b
"Example problems"_Section_example.html :l
"Performance & scalability"_Section_perf.html :l
"Additional tools"_Section_tools.html :l
"Modifying & extending LAMMPS"_Section_modify.html :l
  10.1 "Atom styles"_mod_1 :ulb,b
  10.2 "Bond, angle, dihedral, improper potentials"_mod_2 :b
  10.3 "Compute styles"_mod_3 :b
  10.4 "Dump styles"_mod_4 :b
  10.5 "Dump custom output options"_mod_5 :b
  10.6 "Fix styles"_mod_6 :b
  10.7 "Input script commands"_mod_7 :b
  10.8 "Kspace computations"_mod_8 :b
  10.9 "Minimization styles"_mod_9 :b
  10.10 "Pairwise potentials"_mod_10 :b
  10.11 "Region styles"_mod_11 :b
  10.12 "Body styles"_mod_12 :b
  10.13 "Thermodynamic output options"_mod_13 :b
  10.14 "Variable options"_mod_14 :b
  10.15 "Submitting new features for inclusion in LAMMPS"_mod_15 :ule,b
"Python interface"_Section_python.html :l
  11.1 "Building LAMMPS as a shared library"_py_1 :ulb,b
  11.2 "Installing the Python wrapper into Python"_py_2 :b
  11.3 "Extending Python with MPI to run in parallel"_py_3 :b
  11.4 "Testing the Python-LAMMPS interface"_py_4 :b
  11.5 "Using LAMMPS from Python"_py_5 :b
  11.6 "Example Python scripts that use LAMMPS"_py_6 :ule,b
"Errors"_Section_errors.html :l
  12.1 "Common problems"_err_1 :ulb,b
  12.2 "Reporting bugs"_err_2 :b
  12.3 "Error & warning messages"_err_3 :ule,b
"Future and history"_Section_history.html :l
  13.1 "Coming attractions"_hist_1 :ulb,b
  13.2 "Past versions"_hist_2 :ule,b
:ole

:link(intro_1,Section_intro.html#intro_1)
:link(intro_2,Section_intro.html#intro_2)
:link(intro_3,Section_intro.html#intro_3)
:link(intro_4,Section_intro.html#intro_4)
:link(intro_5,Section_intro.html#intro_5)

:link(start_1,Section_start.html#start_1)
:link(start_2,Section_start.html#start_2)
:link(start_3,Section_start.html#start_3)
:link(start_4,Section_start.html#start_4)
:link(start_5,Section_start.html#start_5)
:link(start_6,Section_start.html#start_6)
:link(start_7,Section_start.html#start_7)
:link(start_8,Section_start.html#start_8)
:link(start_9,Section_start.html#start_9)

:link(cmd_1,Section_commands.html#cmd_1)
:link(cmd_2,Section_commands.html#cmd_2)
:link(cmd_3,Section_commands.html#cmd_3)
:link(cmd_4,Section_commands.html#cmd_4)
:link(cmd_5,Section_commands.html#cmd_5)

:link(pkg_1,Section_packages.html#pkg_1)
:link(pkg_2,Section_packages.html#pkg_2)

:link(acc_1,Section_accelerate.html#acc_1)
:link(acc_2,Section_accelerate.html#acc_2)
:link(acc_3,Section_accelerate.html#acc_3)
:link(acc_4,Section_accelerate.html#acc_4)
:link(acc_5,Section_accelerate.html#acc_5)
:link(acc_6,Section_accelerate.html#acc_6)
:link(acc_7,Section_accelerate.html#acc_7)
:link(acc_8,Section_accelerate.html#acc_8)

:link(howto_1,Section_howto.html#howto_1)
:link(howto_2,Section_howto.html#howto_2)
:link(howto_3,Section_howto.html#howto_3)
:link(howto_4,Section_howto.html#howto_4)
:link(howto_5,Section_howto.html#howto_5)
:link(howto_6,Section_howto.html#howto_6)
:link(howto_7,Section_howto.html#howto_7)
:link(howto_8,Section_howto.html#howto_8)
:link(howto_9,Section_howto.html#howto_9)
:link(howto_10,Section_howto.html#howto_10)
:link(howto_11,Section_howto.html#howto_11)
:link(howto_12,Section_howto.html#howto_12)
:link(howto_13,Section_howto.html#howto_13)
:link(howto_14,Section_howto.html#howto_14)
:link(howto_15,Section_howto.html#howto_15)
:link(howto_16,Section_howto.html#howto_16)
:link(howto_17,Section_howto.html#howto_17)
:link(howto_18,Section_howto.html#howto_18)
:link(howto_19,Section_howto.html#howto_19)
:link(howto_20,Section_howto.html#howto_20)
:link(howto_21,Section_howto.html#howto_21)

:link(mod_1,Section_modify.html#mod_1)
:link(mod_2,Section_modify.html#mod_2)
:link(mod_3,Section_modify.html#mod_3)
:link(mod_4,Section_modify.html#mod_4)
:link(mod_5,Section_modify.html#mod_5)
:link(mod_6,Section_modify.html#mod_6)
:link(mod_7,Section_modify.html#mod_7)
:link(mod_8,Section_modify.html#mod_8)
:link(mod_9,Section_modify.html#mod_9)
:link(mod_10,Section_modify.html#mod_10)
:link(mod_11,Section_modify.html#mod_11)
:link(mod_12,Section_modify.html#mod_12)
:link(mod_13,Section_modify.html#mod_13)
:link(mod_14,Section_modify.html#mod_14)
:link(mod_15,Section_modify.html#mod_15)

:link(py_1,Section_python.html#py_1)
:link(py_2,Section_python.html#py_2)
:link(py_3,Section_python.html#py_3)
:link(py_4,Section_python.html#py_4)
:link(py_5,Section_python.html#py_5)
:link(py_6,Section_python.html#py_6)

:link(err_1,Section_errors.html#err_1)
:link(err_2,Section_errors.html#err_2)
:link(err_3,Section_errors.html#err_3)

:link(hist_1,Section_history.html#hist_1)
:link(hist_2,Section_history.html#hist_2)

</BODY><|MERGE_RESOLUTION|>--- conflicted
+++ resolved
@@ -17,13 +17,8 @@
 
 <H1></H1>
 
-<<<<<<< HEAD
 LAMMPS-ICMS Documentation :c,h3
-2 Apr 2013 version :c,h4
-=======
-LAMMPS Documentation :c,h3
 3 Apr 2013 version :c,h4
->>>>>>> 8ddd160c
 
 Version info: :h4
 
