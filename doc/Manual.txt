<HEAD>
<TITLE>LAMMPS-ICMS Users Manual</TITLE>
<TITLE>LAMMPS Users Manual</TITLE>
<META NAME="docnumber" CONTENT="10 Feb 2015 version">
<META NAME="author" CONTENT="http://lammps.sandia.gov - Sandia National Laboratories">
<META NAME="copyright" CONTENT="Copyright (2003) Sandia Corporation.  This software and manual is distributed under the GNU General Public License.">
</HEAD>

<BODY>

"LAMMPS WWW Site"_lws - "LAMMPS Documentation"_ld - "LAMMPS Commands"_lc :c

:link(lws,http://lammps.sandia.gov)
:link(ld,Manual.html)
:link(lc,Section_commands.html#comm)

:line

<H1></H1>

<<<<<<< HEAD
LAMMPS-ICMS Documentation :c,h3
6 Feb 2015 version :c,h4
=======
LAMMPS Documentation :c,h3
10 Feb 2015 version :c,h4
>>>>>>> fc68de73

Version info: :h4

The LAMMPS "version" is the date when it was released, such as 1 May
2010. LAMMPS is updated continuously.  Whenever we fix a bug or add a
feature, we release it immediately, and post a notice on "this page of
the WWW site"_bug.  Each dated copy of LAMMPS contains all the
features and bug-fixes up to and including that version date. The
version date is printed to the screen and logfile every time you run
LAMMPS. It is also in the file src/version.h and in the LAMMPS
directory name created when you unpack a tarball, and at the top of
the first page of the manual (this page).

LAMMPS-ICMS is an experimental variant of LAMMPS with additional
features made available for testing before they will be submitted
for inclusion into the official LAMMPS tree. The source code is 
based on the official LAMMPS svn repository mirror at the Institute
for Computational Molecular Science at Temple University and generally
kept up-to-date as much as possible. Sometimes, e.g. when additional
development work is needed to adapt the upstream changes into
LAMMPS-ICMS it can take longer until synchronization; and occasionally,
e.g. in case of the rewrite of the multi-threading support, the
development will be halted except for important bugfixes until
all features of LAMMPS-ICMS fully compatible with the upstream
version or replaced by alternate implementations.

If you browse the HTML doc pages on the LAMMPS WWW site, they always
describe the most current version of upstream LAMMPS, but may be
missing some new features in LAMMPS-ICMS. :ulb,l

If you browse the HTML doc pages included in your tarball, they
describe the version you have, however, not all new features in
LAMMPS-ICMS are documented immediately. :l

The "PDF file"_Manual.pdf on the WWW site or in the tarball is updated
about once per month.  This is because it is large, and we don't want
it to be part of every patch. :l

There is also a "Developer.pdf"_Developer.pdf file in the doc
directory, which describes the internal structure and algorithms of
LAMMPS.  :ule,l

LAMMPS stands for Large-scale Atomic/Molecular Massively Parallel
Simulator.

LAMMPS is a classical molecular dynamics simulation code designed to
run efficiently on parallel computers.  It was developed at Sandia
National Laboratories, a US Department of Energy facility, with
funding from the DOE.  It is an open-source code, distributed freely
under the terms of the GNU Public License (GPL).

The primary developers of LAMMPS are "Steve Plimpton"_sjp, Aidan
Thompson, and Paul Crozier who can be contacted at
sjplimp,athomps,pscrozi at sandia.gov.  The "LAMMPS WWW Site"_lws at
http://lammps.sandia.gov has more information about the code and its
uses.

:link(bug,http://lammps.sandia.gov/bug.html)
:link(sjp,http://www.sandia.gov/~sjplimp)

:line

The LAMMPS documentation is organized into the following sections.  If
you find errors or omissions in this manual or have suggestions for
useful information to add, please send an email to the developers so
we can improve the LAMMPS documentation.

Once you are familiar with LAMMPS, you may want to bookmark "this
page"_Section_commands.html#comm at Section_commands.html#comm since
it gives quick access to documentation for all LAMMPS commands.

"PDF file"_Manual.pdf of the entire manual, generated by
"htmldoc"_http://freecode.com/projects/htmldoc

"Introduction"_Section_intro.html :olb,l
  1.1 "What is LAMMPS"_intro_1 :ulb,b
  1.2 "LAMMPS features"_intro_2 :b
  1.3 "LAMMPS non-features"_intro_3 :b
  1.4 "Open source distribution"_intro_4 :b
  1.5 "Acknowledgments and citations"_intro_5 :ule,b
"Getting started"_Section_start.html :l
  2.1 "What's in the LAMMPS distribution"_start_1 :ulb,b
  2.2 "Making LAMMPS"_start_2 :b
  2.3 "Making LAMMPS with optional packages"_start_3 :b
  2.4 "Building LAMMPS via the Make.py script"_start_4 :b
  2.5 "Building LAMMPS as a library"_start_5 :b
  2.6 "Running LAMMPS"_start_6 :b
  2.7 "Command-line options"_start_7 :b
  2.8 "Screen output"_start_8 :b
  2.9 "Tips for users of previous versions"_start_9 :ule,b
"Commands"_Section_commands.html :l
  3.1 "LAMMPS input script"_cmd_1 :ulb,b
  3.2 "Parsing rules"_cmd_2 :b
  3.3 "Input script structure"_cmd_3 :b
  3.4 "Commands listed by category"_cmd_4 :b
  3.5 "Commands listed alphabetically"_cmd_5 :ule,b
"Packages"_Section_packages.html :l
  4.1 "Standard packages"_pkg_1 :ulb,b
  4.2 "User packages"_pkg_2 :ule,b
"Accelerating LAMMPS performance"_Section_accelerate.html :l
  5.1 "Measuring performance"_acc_1 :ulb,b
  5.2 "Algorithms and code options to boost performace"_acc_2 :b
  5.3 "Accelerator packages with optimized styles"_acc_3 :b
    5.3.1 "USER-CUDA package"_accelerate_cuda.html :ulb,b
    5.3.2 "GPU package"_accelerate_gpu.html :b
    5.3.3 "USER-INTEL package"_accelerate_intel.html :b
    5.3.4 "KOKKOS package"_accelerate_kokkos.html :b
    5.3.5 "USER-OMP package"_accelerate_omp.html :b
    5.3.6 "OPT package"_accelerate_opt.html :ule,b
  5.4 "Comparison of various accelerator packages"_acc_4 :ule,b
"How-to discussions"_Section_howto.html :l
  6.1 "Restarting a simulation"_howto_1 :ulb,b
  6.2 "2d simulations"_howto_2 :b
  6.3 "CHARMM and AMBER force fields"_howto_3 :b
  6.4 "Running multiple simulations from one input script"_howto_4 :b
  6.5 "Multi-replica simulations"_howto_5 :b
  6.6 "Granular models"_howto_6 :b
  6.7 "TIP3P water model"_howto_7 :b
  6.8 "TIP4P water model"_howto_8 :b
  6.9 "SPC water model"_howto_9 :b
  6.10 "Coupling LAMMPS to other codes"_howto_10 :b
  6.11 "Visualizing LAMMPS snapshots"_howto_11 :b
  6.12 "Triclinic (non-orthogonal) simulation boxes"_howto_12 :b
  6.13 "NEMD simulations"_howto_13 :b
  6.14 "Finite-size spherical and aspherical particles"_howto_14 :b
  6.15 "Output from LAMMPS (thermo, dumps, computes, fixes, variables)"_howto_15 :b
  6.16 "Thermostatting, barostatting, and compute temperature"_howto_16 :b
  6.17 "Walls"_howto_17 :b
  6.18 "Elastic constants"_howto_18 :b
  6.19 "Library interface to LAMMPS"_howto_19 :b
  6.20 "Calculating thermal conductivity"_howto_20 :b
  6.21 "Calculating viscosity"_howto_21 :b
  6.22 "Calculating a diffusion coefficient"_howto_22 :b
  6.23 "Using chunks to calculate system properties"_howto_23 :b
  6.24 "Setting parameters for pppm/disp"_howto_24 :ule,b
"Example problems"_Section_example.html :l
"Performance & scalability"_Section_perf.html :l
"Additional tools"_Section_tools.html :l
"Modifying & extending LAMMPS"_Section_modify.html :l
  10.1 "Atom styles"_mod_1 :ulb,b
  10.2 "Bond, angle, dihedral, improper potentials"_mod_2 :b
  10.3 "Compute styles"_mod_3 :b
  10.4 "Dump styles"_mod_4 :b
  10.5 "Dump custom output options"_mod_5 :b
  10.6 "Fix styles"_mod_6 :b
  10.7 "Input script commands"_mod_7 :b
  10.8 "Kspace computations"_mod_8 :b
  10.9 "Minimization styles"_mod_9 :b
  10.10 "Pairwise potentials"_mod_10 :b
  10.11 "Region styles"_mod_11 :b
  10.12 "Body styles"_mod_12 :b
  10.13 "Thermodynamic output options"_mod_13 :b
  10.14 "Variable options"_mod_14 :b
  10.15 "Submitting new features for inclusion in LAMMPS"_mod_15 :ule,b
"Python interface"_Section_python.html :l
  11.1 "Building LAMMPS as a shared library"_py_1 :ulb,b
  11.2 "Installing the Python wrapper into Python"_py_2 :b
  11.3 "Extending Python with MPI to run in parallel"_py_3 :b
  11.4 "Testing the Python-LAMMPS interface"_py_4 :b
  11.5 "Using LAMMPS from Python"_py_5 :b
  11.6 "Example Python scripts that use LAMMPS"_py_6 :ule,b
"Errors"_Section_errors.html :l
  12.1 "Common problems"_err_1 :ulb,b
  12.2 "Reporting bugs"_err_2 :b
  12.3 "Error & warning messages"_err_3 :ule,b
"Future and history"_Section_history.html :l
  13.1 "Coming attractions"_hist_1 :ulb,b
  13.2 "Past versions"_hist_2 :ule,b
:ole

:link(intro_1,Section_intro.html#intro_1)
:link(intro_2,Section_intro.html#intro_2)
:link(intro_3,Section_intro.html#intro_3)
:link(intro_4,Section_intro.html#intro_4)
:link(intro_5,Section_intro.html#intro_5)

:link(start_1,Section_start.html#start_1)
:link(start_2,Section_start.html#start_2)
:link(start_3,Section_start.html#start_3)
:link(start_4,Section_start.html#start_4)
:link(start_5,Section_start.html#start_5)
:link(start_6,Section_start.html#start_6)
:link(start_7,Section_start.html#start_7)
:link(start_8,Section_start.html#start_8)
:link(start_9,Section_start.html#start_9)

:link(cmd_1,Section_commands.html#cmd_1)
:link(cmd_2,Section_commands.html#cmd_2)
:link(cmd_3,Section_commands.html#cmd_3)
:link(cmd_4,Section_commands.html#cmd_4)
:link(cmd_5,Section_commands.html#cmd_5)

:link(pkg_1,Section_packages.html#pkg_1)
:link(pkg_2,Section_packages.html#pkg_2)

:link(acc_1,Section_accelerate.html#acc_1)
:link(acc_2,Section_accelerate.html#acc_2)
:link(acc_3,Section_accelerate.html#acc_3)
:link(acc_4,Section_accelerate.html#acc_4)

:link(howto_1,Section_howto.html#howto_1)
:link(howto_2,Section_howto.html#howto_2)
:link(howto_3,Section_howto.html#howto_3)
:link(howto_4,Section_howto.html#howto_4)
:link(howto_5,Section_howto.html#howto_5)
:link(howto_6,Section_howto.html#howto_6)
:link(howto_7,Section_howto.html#howto_7)
:link(howto_8,Section_howto.html#howto_8)
:link(howto_9,Section_howto.html#howto_9)
:link(howto_10,Section_howto.html#howto_10)
:link(howto_11,Section_howto.html#howto_11)
:link(howto_12,Section_howto.html#howto_12)
:link(howto_13,Section_howto.html#howto_13)
:link(howto_14,Section_howto.html#howto_14)
:link(howto_15,Section_howto.html#howto_15)
:link(howto_16,Section_howto.html#howto_16)
:link(howto_17,Section_howto.html#howto_17)
:link(howto_18,Section_howto.html#howto_18)
:link(howto_19,Section_howto.html#howto_19)
:link(howto_20,Section_howto.html#howto_20)
:link(howto_21,Section_howto.html#howto_21)

:link(mod_1,Section_modify.html#mod_1)
:link(mod_2,Section_modify.html#mod_2)
:link(mod_3,Section_modify.html#mod_3)
:link(mod_4,Section_modify.html#mod_4)
:link(mod_5,Section_modify.html#mod_5)
:link(mod_6,Section_modify.html#mod_6)
:link(mod_7,Section_modify.html#mod_7)
:link(mod_8,Section_modify.html#mod_8)
:link(mod_9,Section_modify.html#mod_9)
:link(mod_10,Section_modify.html#mod_10)
:link(mod_11,Section_modify.html#mod_11)
:link(mod_12,Section_modify.html#mod_12)
:link(mod_13,Section_modify.html#mod_13)
:link(mod_14,Section_modify.html#mod_14)
:link(mod_15,Section_modify.html#mod_15)

:link(py_1,Section_python.html#py_1)
:link(py_2,Section_python.html#py_2)
:link(py_3,Section_python.html#py_3)
:link(py_4,Section_python.html#py_4)
:link(py_5,Section_python.html#py_5)
:link(py_6,Section_python.html#py_6)

:link(err_1,Section_errors.html#err_1)
:link(err_2,Section_errors.html#err_2)
:link(err_3,Section_errors.html#err_3)

:link(hist_1,Section_history.html#hist_1)
:link(hist_2,Section_history.html#hist_2)

</BODY><|MERGE_RESOLUTION|>--- conflicted
+++ resolved
@@ -18,13 +18,8 @@
 
 <H1></H1>
 
-<<<<<<< HEAD
 LAMMPS-ICMS Documentation :c,h3
-6 Feb 2015 version :c,h4
-=======
-LAMMPS Documentation :c,h3
 10 Feb 2015 version :c,h4
->>>>>>> fc68de73
 
 Version info: :h4
 
