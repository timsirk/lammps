<HEAD>
<TITLE>LAMMPS-ICMS Users Manual</TITLE>
<TITLE>LAMMPS Users Manual</TITLE>
<META NAME="docnumber" CONTENT="6 Mar 2015 version">
<META NAME="author" CONTENT="http://lammps.sandia.gov - Sandia National Laboratories">
<META NAME="copyright" CONTENT="Copyright (2003) Sandia Corporation.  This software and manual is distributed under the GNU General Public License.">
</HEAD>

<BODY>

"LAMMPS WWW Site"_lws - "LAMMPS Documentation"_ld - "LAMMPS Commands"_lc :c

:link(lws,http://lammps.sandia.gov)
:link(ld,Manual.html)
:link(lc,Section_commands.html#comm)

:line

<H1></H1>

<<<<<<< HEAD
LAMMPS-ICMS Documentation :c,h3
5 Mar 2015 version :c,h4
=======
LAMMPS Documentation :c,h3
6 Mar 2015 version :c,h4
>>>>>>> 08e77a79

Version info: :h4

The LAMMPS "version" is the date when it was released, such as 1 May
2010. LAMMPS is updated continuously.  Whenever we fix a bug or add a
feature, we release it immediately, and post a notice on "this page of
the WWW site"_bug.  Each dated copy of LAMMPS contains all the
features and bug-fixes up to and including that version date. The
version date is printed to the screen and logfile every time you run
LAMMPS. It is also in the file src/version.h and in the LAMMPS
directory name created when you unpack a tarball, and at the top of
the first page of the manual (this page).

LAMMPS-ICMS is an experimental variant of LAMMPS with additional
features made available for testing before they will be submitted
for inclusion into the official LAMMPS tree. The source code is 
based on the official LAMMPS svn repository mirror at the Institute
for Computational Molecular Science at Temple University and generally
kept up-to-date as much as possible. Sometimes, e.g. when additional
development work is needed to adapt the upstream changes into
LAMMPS-ICMS it can take longer until synchronization; and occasionally,
e.g. in case of the rewrite of the multi-threading support, the
development will be halted except for important bugfixes until
all features of LAMMPS-ICMS fully compatible with the upstream
version or replaced by alternate implementations.

If you browse the HTML doc pages on the LAMMPS WWW site, they always
describe the most current version of upstream LAMMPS, but may be
missing some new features in LAMMPS-ICMS. :ulb,l

If you browse the HTML doc pages included in your tarball, they
describe the version you have, however, not all new features in
LAMMPS-ICMS are documented immediately. :l

The "PDF file"_Manual.pdf on the WWW site or in the tarball is updated
about once per month.  This is because it is large, and we don't want
it to be part of every patch. :l

There is also a "Developer.pdf"_Developer.pdf file in the doc
directory, which describes the internal structure and algorithms of
LAMMPS.  :ule,l

LAMMPS stands for Large-scale Atomic/Molecular Massively Parallel
Simulator.

LAMMPS is a classical molecular dynamics simulation code designed to
run efficiently on parallel computers.  It was developed at Sandia
National Laboratories, a US Department of Energy facility, with
funding from the DOE.  It is an open-source code, distributed freely
under the terms of the GNU Public License (GPL).

The primary developers of LAMMPS are "Steve Plimpton"_sjp, Aidan
Thompson, and Paul Crozier who can be contacted at
sjplimp,athomps,pscrozi at sandia.gov.  The "LAMMPS WWW Site"_lws at
http://lammps.sandia.gov has more information about the code and its
uses.

:link(bug,http://lammps.sandia.gov/bug.html)
:link(sjp,http://www.sandia.gov/~sjplimp)

:line

The LAMMPS documentation is organized into the following sections.  If
you find errors or omissions in this manual or have suggestions for
useful information to add, please send an email to the developers so
we can improve the LAMMPS documentation.

Once you are familiar with LAMMPS, you may want to bookmark "this
page"_Section_commands.html#comm at Section_commands.html#comm since
it gives quick access to documentation for all LAMMPS commands.

"PDF file"_Manual.pdf of the entire manual, generated by
"htmldoc"_http://freecode.com/projects/htmldoc

"Introduction"_Section_intro.html :olb,l
  1.1 "What is LAMMPS"_intro_1 :ulb,b
  1.2 "LAMMPS features"_intro_2 :b
  1.3 "LAMMPS non-features"_intro_3 :b
  1.4 "Open source distribution"_intro_4 :b
  1.5 "Acknowledgments and citations"_intro_5 :ule,b
"Getting started"_Section_start.html :l
  2.1 "What's in the LAMMPS distribution"_start_1 :ulb,b
  2.2 "Making LAMMPS"_start_2 :b
  2.3 "Making LAMMPS with optional packages"_start_3 :b
  2.4 "Building LAMMPS via the Make.py script"_start_4 :b
  2.5 "Building LAMMPS as a library"_start_5 :b
  2.6 "Running LAMMPS"_start_6 :b
  2.7 "Command-line options"_start_7 :b
  2.8 "Screen output"_start_8 :b
  2.9 "Tips for users of previous versions"_start_9 :ule,b
"Commands"_Section_commands.html :l
  3.1 "LAMMPS input script"_cmd_1 :ulb,b
  3.2 "Parsing rules"_cmd_2 :b
  3.3 "Input script structure"_cmd_3 :b
  3.4 "Commands listed by category"_cmd_4 :b
  3.5 "Commands listed alphabetically"_cmd_5 :ule,b
"Packages"_Section_packages.html :l
  4.1 "Standard packages"_pkg_1 :ulb,b
  4.2 "User packages"_pkg_2 :ule,b
"Accelerating LAMMPS performance"_Section_accelerate.html :l
  5.1 "Measuring performance"_acc_1 :ulb,b
  5.2 "Algorithms and code options to boost performace"_acc_2 :b
  5.3 "Accelerator packages with optimized styles"_acc_3 :b
    5.3.1 "USER-CUDA package"_accelerate_cuda.html :ulb,b
    5.3.2 "GPU package"_accelerate_gpu.html :b
    5.3.3 "USER-INTEL package"_accelerate_intel.html :b
    5.3.4 "KOKKOS package"_accelerate_kokkos.html :b
    5.3.5 "USER-OMP package"_accelerate_omp.html :b
    5.3.6 "OPT package"_accelerate_opt.html :ule,b
  5.4 "Comparison of various accelerator packages"_acc_4 :ule,b
"How-to discussions"_Section_howto.html :l
  6.1 "Restarting a simulation"_howto_1 :ulb,b
  6.2 "2d simulations"_howto_2 :b
  6.3 "CHARMM and AMBER force fields"_howto_3 :b
  6.4 "Running multiple simulations from one input script"_howto_4 :b
  6.5 "Multi-replica simulations"_howto_5 :b
  6.6 "Granular models"_howto_6 :b
  6.7 "TIP3P water model"_howto_7 :b
  6.8 "TIP4P water model"_howto_8 :b
  6.9 "SPC water model"_howto_9 :b
  6.10 "Coupling LAMMPS to other codes"_howto_10 :b
  6.11 "Visualizing LAMMPS snapshots"_howto_11 :b
  6.12 "Triclinic (non-orthogonal) simulation boxes"_howto_12 :b
  6.13 "NEMD simulations"_howto_13 :b
  6.14 "Finite-size spherical and aspherical particles"_howto_14 :b
  6.15 "Output from LAMMPS (thermo, dumps, computes, fixes, variables)"_howto_15 :b
  6.16 "Thermostatting, barostatting, and compute temperature"_howto_16 :b
  6.17 "Walls"_howto_17 :b
  6.18 "Elastic constants"_howto_18 :b
  6.19 "Library interface to LAMMPS"_howto_19 :b
  6.20 "Calculating thermal conductivity"_howto_20 :b
  6.21 "Calculating viscosity"_howto_21 :b
  6.22 "Calculating a diffusion coefficient"_howto_22 :b
  6.23 "Using chunks to calculate system properties"_howto_23 :b
  6.24 "Setting parameters for pppm/disp"_howto_24 :ule,b
"Example problems"_Section_example.html :l
"Performance & scalability"_Section_perf.html :l
"Additional tools"_Section_tools.html :l
"Modifying & extending LAMMPS"_Section_modify.html :l
  10.1 "Atom styles"_mod_1 :ulb,b
  10.2 "Bond, angle, dihedral, improper potentials"_mod_2 :b
  10.3 "Compute styles"_mod_3 :b
  10.4 "Dump styles"_mod_4 :b
  10.5 "Dump custom output options"_mod_5 :b
  10.6 "Fix styles"_mod_6 :b
  10.7 "Input script commands"_mod_7 :b
  10.8 "Kspace computations"_mod_8 :b
  10.9 "Minimization styles"_mod_9 :b
  10.10 "Pairwise potentials"_mod_10 :b
  10.11 "Region styles"_mod_11 :b
  10.12 "Body styles"_mod_12 :b
  10.13 "Thermodynamic output options"_mod_13 :b
  10.14 "Variable options"_mod_14 :b
  10.15 "Submitting new features for inclusion in LAMMPS"_mod_15 :ule,b
"Python interface"_Section_python.html :l
  11.1 "Building LAMMPS as a shared library"_py_1 :ulb,b
  11.2 "Installing the Python wrapper into Python"_py_2 :b
  11.3 "Extending Python with MPI to run in parallel"_py_3 :b
  11.4 "Testing the Python-LAMMPS interface"_py_4 :b
  11.5 "Using LAMMPS from Python"_py_5 :b
  11.6 "Example Python scripts that use LAMMPS"_py_6 :ule,b
"Errors"_Section_errors.html :l
  12.1 "Common problems"_err_1 :ulb,b
  12.2 "Reporting bugs"_err_2 :b
  12.3 "Error & warning messages"_err_3 :ule,b
"Future and history"_Section_history.html :l
  13.1 "Coming attractions"_hist_1 :ulb,b
  13.2 "Past versions"_hist_2 :ule,b
:ole

:link(intro_1,Section_intro.html#intro_1)
:link(intro_2,Section_intro.html#intro_2)
:link(intro_3,Section_intro.html#intro_3)
:link(intro_4,Section_intro.html#intro_4)
:link(intro_5,Section_intro.html#intro_5)

:link(start_1,Section_start.html#start_1)
:link(start_2,Section_start.html#start_2)
:link(start_3,Section_start.html#start_3)
:link(start_4,Section_start.html#start_4)
:link(start_5,Section_start.html#start_5)
:link(start_6,Section_start.html#start_6)
:link(start_7,Section_start.html#start_7)
:link(start_8,Section_start.html#start_8)
:link(start_9,Section_start.html#start_9)

:link(cmd_1,Section_commands.html#cmd_1)
:link(cmd_2,Section_commands.html#cmd_2)
:link(cmd_3,Section_commands.html#cmd_3)
:link(cmd_4,Section_commands.html#cmd_4)
:link(cmd_5,Section_commands.html#cmd_5)

:link(pkg_1,Section_packages.html#pkg_1)
:link(pkg_2,Section_packages.html#pkg_2)

:link(acc_1,Section_accelerate.html#acc_1)
:link(acc_2,Section_accelerate.html#acc_2)
:link(acc_3,Section_accelerate.html#acc_3)
:link(acc_4,Section_accelerate.html#acc_4)

:link(howto_1,Section_howto.html#howto_1)
:link(howto_2,Section_howto.html#howto_2)
:link(howto_3,Section_howto.html#howto_3)
:link(howto_4,Section_howto.html#howto_4)
:link(howto_5,Section_howto.html#howto_5)
:link(howto_6,Section_howto.html#howto_6)
:link(howto_7,Section_howto.html#howto_7)
:link(howto_8,Section_howto.html#howto_8)
:link(howto_9,Section_howto.html#howto_9)
:link(howto_10,Section_howto.html#howto_10)
:link(howto_11,Section_howto.html#howto_11)
:link(howto_12,Section_howto.html#howto_12)
:link(howto_13,Section_howto.html#howto_13)
:link(howto_14,Section_howto.html#howto_14)
:link(howto_15,Section_howto.html#howto_15)
:link(howto_16,Section_howto.html#howto_16)
:link(howto_17,Section_howto.html#howto_17)
:link(howto_18,Section_howto.html#howto_18)
:link(howto_19,Section_howto.html#howto_19)
:link(howto_20,Section_howto.html#howto_20)
:link(howto_21,Section_howto.html#howto_21)

:link(mod_1,Section_modify.html#mod_1)
:link(mod_2,Section_modify.html#mod_2)
:link(mod_3,Section_modify.html#mod_3)
:link(mod_4,Section_modify.html#mod_4)
:link(mod_5,Section_modify.html#mod_5)
:link(mod_6,Section_modify.html#mod_6)
:link(mod_7,Section_modify.html#mod_7)
:link(mod_8,Section_modify.html#mod_8)
:link(mod_9,Section_modify.html#mod_9)
:link(mod_10,Section_modify.html#mod_10)
:link(mod_11,Section_modify.html#mod_11)
:link(mod_12,Section_modify.html#mod_12)
:link(mod_13,Section_modify.html#mod_13)
:link(mod_14,Section_modify.html#mod_14)
:link(mod_15,Section_modify.html#mod_15)

:link(py_1,Section_python.html#py_1)
:link(py_2,Section_python.html#py_2)
:link(py_3,Section_python.html#py_3)
:link(py_4,Section_python.html#py_4)
:link(py_5,Section_python.html#py_5)
:link(py_6,Section_python.html#py_6)

:link(err_1,Section_errors.html#err_1)
:link(err_2,Section_errors.html#err_2)
:link(err_3,Section_errors.html#err_3)

:link(hist_1,Section_history.html#hist_1)
:link(hist_2,Section_history.html#hist_2)

</BODY><|MERGE_RESOLUTION|>--- conflicted
+++ resolved
@@ -18,13 +18,8 @@
 
 <H1></H1>
 
-<<<<<<< HEAD
 LAMMPS-ICMS Documentation :c,h3
-5 Mar 2015 version :c,h4
-=======
-LAMMPS Documentation :c,h3
 6 Mar 2015 version :c,h4
->>>>>>> 08e77a79
 
 Version info: :h4
 
