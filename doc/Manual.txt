<HEAD>
<TITLE>LAMMPS-ICMS Users Manual</TITLE>
<META NAME="docnumber" CONTENT="24 Jan 2013 version">
<META NAME="author" CONTENT="http://lammps.sandia.gov - Sandia National Laboratories">
<META NAME="copyright" CONTENT="Copyright (2003) Sandia Corporation.  This software and manual is distributed under the GNU General Public License.">
</HEAD>

<BODY>

"LAMMPS WWW Site"_lws - "LAMMPS Documentation"_ld - "LAMMPS Commands"_lc :c

:link(lws,http://lammps.sandia.gov)
:link(ld,Manual.html)
:link(lc,Section_commands.html#comm)

:line

<H1></H1>

<<<<<<< HEAD
LAMMPS-ICMS Documentation :c,h3
17 Jan 2014 version :c,h4
=======
LAMMPS Documentation :c,h3
20 Jan 2014 version :c,h4
>>>>>>> db0731eb

Version info: :h4

The LAMMPS "version" is the date when it was released, such as 1 May
2010. LAMMPS is updated continuously.  Whenever we fix a bug or add a
feature, we release it immediately, and post a notice on "this page of
the WWW site"_bug.  Each dated copy of LAMMPS contains all the
features and bug-fixes up to and including that version date. The
version date is printed to the screen and logfile every time you run
LAMMPS. It is also in the file src/version.h and in the LAMMPS
directory name created when you unpack a tarball, and at the top of
the first page of the manual (this page).

LAMMPS-ICMS is an experimental variant of LAMMPS with additional
features made available for testing before they will be submitted
for inclusion into the official LAMMPS tree. The source code is 
based on the official LAMMPS svn repository mirror at the Institute
for Computational Molecular Science at Temple University and generally
kept up-to-date as much as possible. Sometimes, e.g. when additional
development work is needed to adapt the upstream changes into
LAMMPS-ICMS it can take longer until synchronization; and occasionally,
e.g. in case of the rewrite of the multi-threading support, the
development will be halted except for important bugfixes until
all features of LAMMPS-ICMS fully compatible with the upstream
version or replaced by alternate implementations.

If you browse the HTML doc pages on the LAMMPS WWW site, they always
describe the most current version of upstream LAMMPS, but may be
missing some new features in LAMMPS-ICMS. :ulb,l

If you browse the HTML doc pages included in your tarball, they
describe the version you have, however, not all new features in
LAMMPS-ICMS are documented immediately. :l

The "PDF file"_Manual.pdf on the WWW site or in the tarball is updated
about once per month.  This is because it is large, and we don't want
it to be part of every patch. :l

There is also a "Developer.pdf"_Developer.pdf file in the doc
directory, which describes the internal structure and algorithms of
LAMMPS.  :ule,l

LAMMPS stands for Large-scale Atomic/Molecular Massively Parallel
Simulator.

LAMMPS is a classical molecular dynamics simulation code designed to
run efficiently on parallel computers.  It was developed at Sandia
National Laboratories, a US Department of Energy facility, with
funding from the DOE.  It is an open-source code, distributed freely
under the terms of the GNU Public License (GPL).

The primary developers of LAMMPS are "Steve Plimpton"_sjp, Aidan
Thompson, and Paul Crozier who can be contacted at
sjplimp,athomps,pscrozi at sandia.gov.  The "LAMMPS WWW Site"_lws at
http://lammps.sandia.gov has more information about the code and its
uses.

:link(bug,http://lammps.sandia.gov/bug.html)
:link(sjp,http://www.sandia.gov/~sjplimp)

:line

The LAMMPS documentation is organized into the following sections.  If
you find errors or omissions in this manual or have suggestions for
useful information to add, please send an email to the developers so
we can improve the LAMMPS documentation.

Once you are familiar with LAMMPS, you may want to bookmark "this
page"_Section_commands.html#comm at Section_commands.html#comm since
it gives quick access to documentation for all LAMMPS commands.

"PDF file"_Manual.pdf of the entire manual, generated by
"htmldoc"_http://www.easysw.com/htmldoc

"Introduction"_Section_intro.html :olb,l
  1.1 "What is LAMMPS"_intro_1 :ulb,b
  1.2 "LAMMPS features"_intro_2 :b
  1.3 "LAMMPS non-features"_intro_3 :b
  1.4 "Open source distribution"_intro_4 :b
  1.5 "Acknowledgments and citations"_intro_5 :ule,b
"Getting started"_Section_start.html :l
  2.1 "What's in the LAMMPS distribution"_start_1 :ulb,b
  2.2 "Making LAMMPS"_start_2 :b
  2.3 "Making LAMMPS with optional packages"_start_3 :b
  2.4 "Building LAMMPS via the Make.py script"_start_4 :b
  2.5 "Building LAMMPS as a library"_start_5 :b
  2.6 "Running LAMMPS"_start_6 :b
  2.7 "Command-line options"_start_7 :b
  2.8 "Screen output"_start_8 :b
  2.9 "Tips for users of previous versions"_start_9 :ule,b
"Commands"_Section_commands.html :l
  3.1 "LAMMPS input script"_cmd_1 :ulb,b
  3.2 "Parsing rules"_cmd_2 :b
  3.3 "Input script structure"_cmd_3 :b
  3.4 "Commands listed by category"_cmd_4 :b
  3.5 "Commands listed alphabetically"_cmd_5 :ule,b
"Packages"_Section_packages.html :l
  4.1 "Standard packages"_pkg_1 :ulb,b
  4.2 "User packages"_pkg_2 :ule,b
"Accelerating LAMMPS performance"_Section_accelerate.html :l
  5.1 "Measuring performance"_acc_1 :ulb,b
  5.2 "General strategies"_acc_2 :b
  5.3 "Packages with optimized styles"_acc_3 :b
  5.4 "OPT package"_acc_4 :b
  5.5 "USER-OMP package"_acc_5 :b
  5.6 "GPU package"_acc_6 :b
  5.7 "USER-CUDA package"_acc_7 :b
  5.8 "Comparison of GPU and USER-CUDA packages"_acc_8 :ule,b
"How-to discussions"_Section_howto.html :l
  6.1 "Restarting a simulation"_howto_1 :ulb,b
  6.2 "2d simulations"_howto_2 :b
  6.3 "CHARMM and AMBER force fields"_howto_3 :b
  6.4 "Running multiple simulations from one input script"_howto_4 :b
  6.5 "Multi-replica simulations"_howto_5 :b
  6.6 "Granular models"_howto_6 :b
  6.7 "TIP3P water model"_howto_7 :b
  6.8 "TIP4P water model"_howto_8 :b
  6.9 "SPC water model"_howto_9 :b
  6.10 "Coupling LAMMPS to other codes"_howto_10 :b
  6.11 "Visualizing LAMMPS snapshots"_howto_11 :b
  6.12 "Triclinic (non-orthogonal) simulation boxes"_howto_12 :b
  6.13 "NEMD simulations"_howto_13 :b
  6.14 "Finite-size spherical and aspherical particles"_howto_14 :b
  6.15 "Output from LAMMPS (thermo, dumps, computes, fixes, variables)"_howto_15 :b
  6.16 "Thermostatting, barostatting, and compute temperature"_howto_16 :b
  6.17 "Walls"_howto_17 :b
  6.18 "Elastic constants"_howto_18 :b
  6.19 "Library interface to LAMMPS"_howto_19 :b
  6.20 "Calculating thermal conductivity"_howto_20 :b
  6.21 "Calculating viscosity"_howto_21 :ule,b
"Example problems"_Section_example.html :l
"Performance & scalability"_Section_perf.html :l
"Additional tools"_Section_tools.html :l
"Modifying & extending LAMMPS"_Section_modify.html :l
  10.1 "Atom styles"_mod_1 :ulb,b
  10.2 "Bond, angle, dihedral, improper potentials"_mod_2 :b
  10.3 "Compute styles"_mod_3 :b
  10.4 "Dump styles"_mod_4 :b
  10.5 "Dump custom output options"_mod_5 :b
  10.6 "Fix styles"_mod_6 :b
  10.7 "Input script commands"_mod_7 :b
  10.8 "Kspace computations"_mod_8 :b
  10.9 "Minimization styles"_mod_9 :b
  10.10 "Pairwise potentials"_mod_10 :b
  10.11 "Region styles"_mod_11 :b
  10.12 "Body styles"_mod_12 :b
  10.13 "Thermodynamic output options"_mod_13 :b
  10.14 "Variable options"_mod_14 :b
  10.15 "Submitting new features for inclusion in LAMMPS"_mod_15 :ule,b
"Python interface"_Section_python.html :l
  11.1 "Building LAMMPS as a shared library"_py_1 :ulb,b
  11.2 "Installing the Python wrapper into Python"_py_2 :b
  11.3 "Extending Python with MPI to run in parallel"_py_3 :b
  11.4 "Testing the Python-LAMMPS interface"_py_4 :b
  11.5 "Using LAMMPS from Python"_py_5 :b
  11.6 "Example Python scripts that use LAMMPS"_py_6 :ule,b
"Errors"_Section_errors.html :l
  12.1 "Common problems"_err_1 :ulb,b
  12.2 "Reporting bugs"_err_2 :b
  12.3 "Error & warning messages"_err_3 :ule,b
"Future and history"_Section_history.html :l
  13.1 "Coming attractions"_hist_1 :ulb,b
  13.2 "Past versions"_hist_2 :ule,b
:ole

:link(intro_1,Section_intro.html#intro_1)
:link(intro_2,Section_intro.html#intro_2)
:link(intro_3,Section_intro.html#intro_3)
:link(intro_4,Section_intro.html#intro_4)
:link(intro_5,Section_intro.html#intro_5)

:link(start_1,Section_start.html#start_1)
:link(start_2,Section_start.html#start_2)
:link(start_3,Section_start.html#start_3)
:link(start_4,Section_start.html#start_4)
:link(start_5,Section_start.html#start_5)
:link(start_6,Section_start.html#start_6)
:link(start_7,Section_start.html#start_7)
:link(start_8,Section_start.html#start_8)
:link(start_9,Section_start.html#start_9)

:link(cmd_1,Section_commands.html#cmd_1)
:link(cmd_2,Section_commands.html#cmd_2)
:link(cmd_3,Section_commands.html#cmd_3)
:link(cmd_4,Section_commands.html#cmd_4)
:link(cmd_5,Section_commands.html#cmd_5)

:link(pkg_1,Section_packages.html#pkg_1)
:link(pkg_2,Section_packages.html#pkg_2)

:link(acc_1,Section_accelerate.html#acc_1)
:link(acc_2,Section_accelerate.html#acc_2)
:link(acc_3,Section_accelerate.html#acc_3)
:link(acc_4,Section_accelerate.html#acc_4)
:link(acc_5,Section_accelerate.html#acc_5)
:link(acc_6,Section_accelerate.html#acc_6)
:link(acc_7,Section_accelerate.html#acc_7)
:link(acc_8,Section_accelerate.html#acc_8)

:link(howto_1,Section_howto.html#howto_1)
:link(howto_2,Section_howto.html#howto_2)
:link(howto_3,Section_howto.html#howto_3)
:link(howto_4,Section_howto.html#howto_4)
:link(howto_5,Section_howto.html#howto_5)
:link(howto_6,Section_howto.html#howto_6)
:link(howto_7,Section_howto.html#howto_7)
:link(howto_8,Section_howto.html#howto_8)
:link(howto_9,Section_howto.html#howto_9)
:link(howto_10,Section_howto.html#howto_10)
:link(howto_11,Section_howto.html#howto_11)
:link(howto_12,Section_howto.html#howto_12)
:link(howto_13,Section_howto.html#howto_13)
:link(howto_14,Section_howto.html#howto_14)
:link(howto_15,Section_howto.html#howto_15)
:link(howto_16,Section_howto.html#howto_16)
:link(howto_17,Section_howto.html#howto_17)
:link(howto_18,Section_howto.html#howto_18)
:link(howto_19,Section_howto.html#howto_19)
:link(howto_20,Section_howto.html#howto_20)
:link(howto_21,Section_howto.html#howto_21)

:link(mod_1,Section_modify.html#mod_1)
:link(mod_2,Section_modify.html#mod_2)
:link(mod_3,Section_modify.html#mod_3)
:link(mod_4,Section_modify.html#mod_4)
:link(mod_5,Section_modify.html#mod_5)
:link(mod_6,Section_modify.html#mod_6)
:link(mod_7,Section_modify.html#mod_7)
:link(mod_8,Section_modify.html#mod_8)
:link(mod_9,Section_modify.html#mod_9)
:link(mod_10,Section_modify.html#mod_10)
:link(mod_11,Section_modify.html#mod_11)
:link(mod_12,Section_modify.html#mod_12)
:link(mod_13,Section_modify.html#mod_13)
:link(mod_14,Section_modify.html#mod_14)
:link(mod_15,Section_modify.html#mod_15)

:link(py_1,Section_python.html#py_1)
:link(py_2,Section_python.html#py_2)
:link(py_3,Section_python.html#py_3)
:link(py_4,Section_python.html#py_4)
:link(py_5,Section_python.html#py_5)
:link(py_6,Section_python.html#py_6)

:link(err_1,Section_errors.html#err_1)
:link(err_2,Section_errors.html#err_2)
:link(err_3,Section_errors.html#err_3)

:link(hist_1,Section_history.html#hist_1)
:link(hist_2,Section_history.html#hist_2)

</BODY><|MERGE_RESOLUTION|>--- conflicted
+++ resolved
@@ -17,13 +17,8 @@
 
 <H1></H1>
 
-<<<<<<< HEAD
 LAMMPS-ICMS Documentation :c,h3
-17 Jan 2014 version :c,h4
-=======
-LAMMPS Documentation :c,h3
 20 Jan 2014 version :c,h4
->>>>>>> db0731eb
 
 Version info: :h4
 
