--- conflicted
+++ resolved
@@ -17,13 +17,8 @@
 
 <H1></H1>
 
-<<<<<<< HEAD
 LAMMPS-ICMS Documentation :c,h3
-20 Aug 2013 version :c,h4
-=======
-LAMMPS Documentation :c,h3
 22 Aug 2013 version :c,h4
->>>>>>> 8acf52d4
 
 Version info: :h4
 
