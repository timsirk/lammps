# Settings that the LAMMPS build will import when this package library is used

user-awpmd_SYSINC =
<<<<<<< HEAD
user-awpmd_SYSLIB = ../../lib/linalg/liblinalg.a -lgfortran
=======
user-awpmd_SYSLIB = -L../../lib/linalg -llinalg -lgfortran
>>>>>>> 3929d2bd
user-awpmd_SYSPATH =<|MERGE_RESOLUTION|>--- conflicted
+++ resolved
@@ -1,9 +1,5 @@
 # Settings that the LAMMPS build will import when this package library is used
 
 user-awpmd_SYSINC =
-<<<<<<< HEAD
-user-awpmd_SYSLIB = ../../lib/linalg/liblinalg.a -lgfortran
-=======
 user-awpmd_SYSLIB = -L../../lib/linalg -llinalg -lgfortran
->>>>>>> 3929d2bd
 user-awpmd_SYSPATH =