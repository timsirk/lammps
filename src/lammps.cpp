--- conflicted
+++ resolved
@@ -13,6 +13,7 @@
 
 #include "mpi.h"
 #include "string.h"
+#include "ctype.h"
 #include "lammps.h"
 #include "style_angle.h"
 #include "style_atom.h"
@@ -98,64 +99,9 @@
   int wdfirst,wdlast;
   int kkfirst,kklast;
 
-<<<<<<< HEAD
-#if 0
-  // read .lammpsrc in home and current directory for overriding defaults
-
-  const char *rcpath;
-  char *homepath = NULL;
-#ifdef _WIN32
-  const char rcname[] = "lammps.rc";
-#else
-  const char rcname[] = ".lammpsrc";
-  const char *homedir = getenv("HOME");
-  if (homedir) {
-    int len = strlen(homedir) + strlen(rcname);
-    homepath = new char[len+2];
-    strcpy(homepath,homedir);
-    strcat(homepath,"/");
-    strcat(homepath,rcname);
-  }
-#endif
-  FILE *fd;
-  do {
-    if (homepath) rcpath = homepath;
-    else rcpath = rcname;
-    fd = fopen(rcpath,"r");
-    if (fd) {
-       char linebuf[1024];
-       char *key, *value;
-
-       // loop through file
-       while(1) {
-         fgets(linebuf,1024,fd);
-         if (feof(fd) || ferror(fd)) break;
-
-         // truncate line at comment character, if present
-         if ((key = strstr(linebuf,"#"))) *key = '\0';
-
-         key = strtok(linebuf," \t\n\r\f");
-         value = strtok(NULL," \t\n\r\f");
-
-         // skip empty lines
-         if (key == NULL) continue;
-
-       }
-       fclose(fd);
-    }
-    if (homepath) {
-      delete[] homepath;
-      homepath = NULL;
-    }
-  } while(rcpath != rcname);
-#endif
-
-  // parsing command line flags
-=======
-  int npack = 0;
+ int npack = 0;
   int *pfirst = NULL;
   int *plast = NULL;
->>>>>>> 90d0ffba
 
   int iarg = 1;
   while (iarg < narg) {
@@ -797,32 +743,9 @@
 
 void help_message(FILE *fp)
 {
-<<<<<<< HEAD
   const int nmax = 500;
   const char *pager = NULL;
   const char **styles = new const char *[nmax];
-=======
-  fprintf(screen,
-          "\nCommand line options:\n\n"
-          "-cuda on/off                : turn CUDA mode on or off (-c)\n"
-          "-echo none/screen/log/both  : echoing of input script (-e)\n"
-          "-help                       : print this help message (-h)\n"
-          "-in filename                : read input from file, not stdin (-i)\n"
-          "-kokkos on/off ...          : turn KOKKOS mode on or off (-k)\n"
-          "-log none/filename          : where to send log output (-l)\n"
-          "-nocite                     : disable writing log.cite file (-nc)\n"
-          "-package style ...          : invoke package command (-pk)\n"
-          "-partition size1 size2 ...  : assign partition sizes (-p)\n"
-          "-plog basename              : basename for partition logs (-pl)\n"
-          "-pscreen basename           : basename for partition screens (-ps)\n"
-          "-restart rfile dfile ...    : convert restart to data file (-r)\n" 
-          "-reorder topology-specs     : processor reordering (-r)\n"
-          "-screen none/filename       : where to send screen output (-sc)\n"
-          "-suffix cuda/gpu/opt/omp    : style suffix to apply (-sf)\n"
-          "-var varname value          : set index style variable (-v)\n\n");
-  
-  fprintf(screen,"Style options compiled with this executable\n\n");
->>>>>>> 90d0ffba
 
   if (fp == NULL) return;
 
@@ -858,6 +781,7 @@
         " -kokkos on/off ...           : turn KOKKOS mode on or off     (-k)\n"
         " -log none/<filename>         : where to send log output       (-l)\n"
         " -nocite                      : disable writing log.cite file  (-nc)\n"
+        " -package style ...           : invoke package command (-pk)\n"
         " -partition <partition size>  : assign partition sizes         (-p)\n"
         " -plog <basename>             : basename for partition logs    (-pl)\n"
         " -pscreen <basename>          : basename for partition screens (-ps)\n"
