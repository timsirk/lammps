/* ----------------------------------------------------------------------
   LAMMPS - Large-scale Atomic/Molecular Massively Parallel Simulator
   http://lammps.sandia.gov, Sandia National Laboratories
   Steve Plimpton, sjplimp@sandia.gov

   Copyright (2003) Sandia Corporation.  Under the terms of Contract
   DE-AC04-94AL85000 with Sandia Corporation, the U.S. Government retains
   certain rights in this software.  This software is distributed under
   the GNU General Public License.

   See the README file in the top-level LAMMPS directory.
------------------------------------------------------------------------- */

#include "math.h"
#include "mpi.h"
#include "string.h"
#include "stdlib.h"
#include "fix_bond_create.h"
#include "update.h"
#include "respa.h"
#include "atom.h"
#include "atom_vec.h"
#include "force.h"
#include "pair.h"
#include "comm.h"
#include "neighbor.h"
#include "neigh_list.h"
#include "neigh_request.h"
#include "random_mars.h"
#include "memory.h"
#include "error.h"

using namespace LAMMPS_NS;
using namespace FixConst;

#define BIG 1.0e20
#define DELTA 16

/* ---------------------------------------------------------------------- */

FixBondCreate::FixBondCreate(LAMMPS *lmp, int narg, char **arg) :
  Fix(lmp, narg, arg)
{
  if (narg < 8) error->all(FLERR,"Illegal fix bond/create command");

  MPI_Comm_rank(world,&me);

  nevery = force->inumeric(FLERR,arg[3]);
  if (nevery <= 0) error->all(FLERR,"Illegal fix bond/create command");

  force_reneighbor = 1;
  next_reneighbor = -1;
  vector_flag = 1;
  size_vector = 2;
  global_freq = 1;
  extvector = 0;

  iatomtype = force->inumeric(FLERR,arg[4]);
  jatomtype = force->inumeric(FLERR,arg[5]);
  double cutoff = force->numeric(FLERR,arg[6]);
  btype = force->inumeric(FLERR,arg[7]);

  if (iatomtype < 1 || iatomtype > atom->ntypes ||
      jatomtype < 1 || jatomtype > atom->ntypes)
    error->all(FLERR,"Invalid atom type in fix bond/create command");
  if (cutoff < 0.0) error->all(FLERR,"Illegal fix bond/create command");
  if (btype < 1 || btype > atom->nbondtypes)
    error->all(FLERR,"Invalid bond type in fix bond/create command");

  cutsq = cutoff*cutoff;

  // optional keywords

  imaxbond = 0;
  inewtype = iatomtype;
  jmaxbond = 0;
  jnewtype = jatomtype;
  fraction = 1.0;
  int seed = 12345;
  atype = dtype = itype = 0;

  int iarg = 8;
  while (iarg < narg) {
    if (strcmp(arg[iarg],"iparam") == 0) {
      if (iarg+3 > narg) error->all(FLERR,"Illegal fix bond/create command");
      imaxbond = force->inumeric(FLERR,arg[iarg+1]);
      inewtype = force->inumeric(FLERR,arg[iarg+2]);
      if (imaxbond < 0) error->all(FLERR,"Illegal fix bond/create command");
      if (inewtype < 1 || inewtype > atom->ntypes)
        error->all(FLERR,"Invalid atom type in fix bond/create command");
      iarg += 3;
    } else if (strcmp(arg[iarg],"jparam") == 0) {
      if (iarg+3 > narg) error->all(FLERR,"Illegal fix bond/create command");
      jmaxbond = force->inumeric(FLERR,arg[iarg+1]);
      jnewtype = force->inumeric(FLERR,arg[iarg+2]);
      if (jmaxbond < 0) error->all(FLERR,"Illegal fix bond/create command");
      if (jnewtype < 1 || jnewtype > atom->ntypes)
        error->all(FLERR,"Invalid atom type in fix bond/create command");
      iarg += 3;
    } else if (strcmp(arg[iarg],"prob") == 0) {
      if (iarg+3 > narg) error->all(FLERR,"Illegal fix bond/create command");
      fraction = force->numeric(FLERR,arg[iarg+1]);
      seed = force->inumeric(FLERR,arg[iarg+2]);
      if (fraction < 0.0 || fraction > 1.0)
        error->all(FLERR,"Illegal fix bond/create command");
      if (seed <= 0) error->all(FLERR,"Illegal fix bond/create command");
      iarg += 3;
    } else if (strcmp(arg[iarg],"atype") == 0) {
      if (iarg+2 > narg) error->all(FLERR,"Illegal fix bond/create command");
      atype = force->inumeric(FLERR,arg[iarg+1]);
      if (atype < 0) error->all(FLERR,"Illegal fix bond/create command");
      iarg += 2;
    } else if (strcmp(arg[iarg],"dtype") == 0) {
      if (iarg+2 > narg) error->all(FLERR,"Illegal fix bond/create command");
      dtype = force->inumeric(FLERR,arg[iarg+1]);
      if (dtype < 0) error->all(FLERR,"Illegal fix bond/create command");
      iarg += 2;
    } else if (strcmp(arg[iarg],"itype") == 0) {
      if (iarg+2 > narg) error->all(FLERR,"Illegal fix bond/create command");
      itype = force->inumeric(FLERR,arg[iarg+1]);
      if (itype < 0) error->all(FLERR,"Illegal fix bond/create command");
      iarg += 2;
    } else error->all(FLERR,"Illegal fix bond/create command");
  }

  // error check

  if (atom->molecular != 1)
    error->all(FLERR,"Cannot use fix bond/create with non-molecular systems");
  if (iatomtype == jatomtype &&
      ((imaxbond != jmaxbond) || (inewtype != jnewtype)))
    error->all(FLERR,
               "Inconsistent iparam/jparam values in fix bond/create command");

  // initialize Marsaglia RNG with processor-unique seed

  random = new RanMars(lmp,seed + me);

  // perform initial allocation of atom-based arrays
  // register with Atom class
  // bondcount values will be initialized in setup()

  bondcount = NULL;
  grow_arrays(atom->nmax);
  atom->add_callback(0);
  countflag = 0;

  // set comm sizes needed by this fix
  // forward is big due to comm of broken bonds and 1-2 neighbors

  comm_forward = MAX(2,2+atom->maxspecial);
  comm_reverse = 2;

  // allocate arrays local to this fix

  nmax = 0;
  partner = finalpartner = NULL;
  distsq = NULL;

  maxcreate = 0;
  created = NULL;

  // copy = special list for one atom
  // size = ms^2 + ms is sufficient
<<<<<<< HEAD
  // b/c in recreate_special() neighs of all 1-2s are added,
=======
  // b/c in rebuild_special_one() neighs of all 1-2s are added,
>>>>>>> 066e7598
  //   then a dedup(), then neighs of all 1-3s are added, then final dedup()
  // this means intermediate size cannot exceed ms^2 + ms

  int maxspecial = atom->maxspecial;
  copy = new tagint[maxspecial*maxspecial + maxspecial];

  // zero out stats

  createcount = 0;
  createcounttotal = 0;
}

/* ---------------------------------------------------------------------- */

FixBondCreate::~FixBondCreate()
{
  // unregister callbacks to this fix from Atom class

  atom->delete_callback(id,0);

  delete random;

  // delete locally stored arrays

  memory->destroy(bondcount);
  memory->destroy(partner);
  memory->destroy(finalpartner);
  memory->destroy(distsq);
  memory->destroy(created);
  delete [] copy;
}

/* ---------------------------------------------------------------------- */

int FixBondCreate::setmask()
{
  int mask = 0;
  mask |= POST_INTEGRATE;
  mask |= POST_INTEGRATE_RESPA;
  return mask;
}

/* ---------------------------------------------------------------------- */

void FixBondCreate::init()
{
  if (strstr(update->integrate_style,"respa"))
    nlevels_respa = ((Respa *) update->integrate)->nlevels;

  // check cutoff for iatomtype,jatomtype

  if (force->pair == NULL || cutsq > force->pair->cutsq[iatomtype][jatomtype])
    error->all(FLERR,"Fix bond/create cutoff is longer than pairwise cutoff");

  // enable angle/dihedral/improper creation if atype/dtype/itype
  //   option was used and a force field has been specified

  if (atype && force->angle) {
    angleflag = 1;
    if (atype > atom->nangletypes) 
      error->all(FLERR,"Fix bond/create angle type is invalid");
  } else angleflag = 0;

  if (dtype && force->dihedral) {
    dihedralflag = 1;
    if (dtype > atom->ndihedraltypes) 
      error->all(FLERR,"Fix bond/create dihedral type is invalid");
  } else dihedralflag = 0;

  if (itype && force->improper) {
    improperflag = 1;
    if (itype > atom->nimpropertypes) 
      error->all(FLERR,"Fix bond/create improper type is invalid");
  } else improperflag = 0;

  if (force->improper) {
    if (force->improper_match("class2") || force->improper_match("ring"))
      error->all(FLERR,"Cannot yet use fix bond/create with this "
                 "improper style");
  }

  // need a half neighbor list, built every Nevery steps

  int irequest = neighbor->request(this,instance_me);
  neighbor->requests[irequest]->pair = 0;
  neighbor->requests[irequest]->fix = 1;
  neighbor->requests[irequest]->occasional = 1;

  lastcheck = -1;
}

/* ---------------------------------------------------------------------- */

void FixBondCreate::init_list(int id, NeighList *ptr)
{
  list = ptr;
}

/* ---------------------------------------------------------------------- */

void FixBondCreate::setup(int vflag)
{
  int i,j,m;

  // compute initial bondcount if this is first run
  // can't do this earlier, in constructor or init, b/c need ghost info

  if (countflag) return;
  countflag = 1;

  // count bonds stored with each bond I own
  // if newton bond is not set, just increment count on atom I
  // if newton bond is set, also increment count on atom J even if ghost
  // bondcount is long enough to tally ghost atom counts

  int *num_bond = atom->num_bond;
  int **bond_type = atom->bond_type;
  tagint **bond_atom = atom->bond_atom;
  int nlocal = atom->nlocal;
  int nghost = atom->nghost;
  int nall = nlocal + nghost;
  int newton_bond = force->newton_bond;

  for (i = 0; i < nall; i++) bondcount[i] = 0;

  for (i = 0; i < nlocal; i++)
    for (j = 0; j < num_bond[i]; j++) {
      if (bond_type[i][j] == btype) {
        bondcount[i]++;
        if (newton_bond) {
          m = atom->map(bond_atom[i][j]);
          if (m < 0) 
            error->one(FLERR,"Fix bond/create needs ghost atoms "
                       "from further away");
          bondcount[m]++;
        }
      }
    }

  // if newton_bond is set, need to sum bondcount

  commflag = 1;
  if (newton_bond) comm->reverse_comm_fix(this,1);
}

/* ---------------------------------------------------------------------- */

void FixBondCreate::post_integrate()
{
  int i,j,k,m,n,ii,jj,inum,jnum,itype,jtype,n1,n2,n3,possible;
  double xtmp,ytmp,ztmp,delx,dely,delz,rsq;
  int *ilist,*jlist,*numneigh,**firstneigh;
  tagint *slist;

  if (update->ntimestep % nevery) return;

  // check that all procs have needed ghost atoms within ghost cutoff
  // only if neighbor list has changed since last check
  // needs to be <= test b/c neighbor list could have been re-built in
  //   same timestep as last post_integrate() call, but afterwards
  // NOTE: no longer think is needed, due to error tests on atom->map()
  // NOTE: if delete, can also delete lastcheck and check_ghosts()

  //if (lastcheck <= neighbor->lastcall) check_ghosts();

  // acquire updated ghost atom positions
  // necessary b/c are calling this after integrate, but before Verlet comm

  comm->forward_comm();

  // forward comm of bondcount, so ghosts have it

  commflag = 1;
  comm->forward_comm_fix(this,1);

  // resize bond partner list and initialize it
  // probability array overlays distsq array
  // needs to be atom->nmax in length

  if (atom->nmax > nmax) {
    memory->destroy(partner);
    memory->destroy(finalpartner);
    memory->destroy(distsq);
    nmax = atom->nmax;
    memory->create(partner,nmax,"bond/create:partner");
    memory->create(finalpartner,nmax,"bond/create:finalpartner");
    memory->create(distsq,nmax,"bond/create:distsq");
    probability = distsq;
  }

  int nlocal = atom->nlocal;
  int nall = atom->nlocal + atom->nghost;

  for (i = 0; i < nall; i++) {
    partner[i] = 0;
    finalpartner[i] = 0;
    distsq[i] = BIG;
  }

  // loop over neighbors of my atoms
  // each atom sets one closest eligible partner atom ID to bond with

  double **x = atom->x;
  tagint *tag = atom->tag;
  tagint **bond_atom = atom->bond_atom;
  int *num_bond = atom->num_bond;
  int **nspecial = atom->nspecial;
  tagint **special = atom->special;
  int *mask = atom->mask;
  int *type = atom->type;

  neighbor->build_one(list,1);
  inum = list->inum;
  ilist = list->ilist;
  numneigh = list->numneigh;
  firstneigh = list->firstneigh;

  for (ii = 0; ii < inum; ii++) {
    i = ilist[ii];
    if (!(mask[i] & groupbit)) continue;
    itype = type[i];
    xtmp = x[i][0];
    ytmp = x[i][1];
    ztmp = x[i][2];
    jlist = firstneigh[i];
    jnum = numneigh[i];

    for (jj = 0; jj < jnum; jj++) {
      j = jlist[jj];
      j &= NEIGHMASK;
      if (!(mask[j] & groupbit)) continue;
      jtype = type[j];

      possible = 0;
      if (itype == iatomtype && jtype == jatomtype) {
        if ((imaxbond == 0 || bondcount[i] < imaxbond) &&
            (jmaxbond == 0 || bondcount[j] < jmaxbond))
          possible = 1;
      } else if (itype == jatomtype && jtype == iatomtype) {
        if ((jmaxbond == 0 || bondcount[i] < jmaxbond) &&
            (imaxbond == 0 || bondcount[j] < imaxbond))
          possible = 1;
      }
      if (!possible) continue;

      // do not allow a duplicate bond to be created
      // check 1-2 neighbors of atom I

      for (k = 0; k < nspecial[i][0]; k++)
        if (special[i][k] == tag[j]) possible = 0;
      if (!possible) continue;

      delx = xtmp - x[j][0];
      dely = ytmp - x[j][1];
      delz = ztmp - x[j][2];
      rsq = delx*delx + dely*dely + delz*delz;
      if (rsq >= cutsq) continue;

      if (rsq < distsq[i]) {
        partner[i] = tag[j];
        distsq[i] = rsq;
      }
      if (rsq < distsq[j]) {
        partner[j] = tag[i];
        distsq[j] = rsq;
      }
    }
  }

  // reverse comm of distsq and partner
  // not needed if newton_pair off since I,J pair was seen by both procs

  commflag = 2;
  if (force->newton_pair) comm->reverse_comm_fix(this);

  // each atom now knows its winning partner
  // for prob check, generate random value for each atom with a bond partner
  // forward comm of partner and random value, so ghosts have it

  if (fraction < 1.0) {
    for (i = 0; i < nlocal; i++)
      if (partner[i]) probability[i] = random->uniform();
  }

  commflag = 2;
  comm->forward_comm_fix(this,2);

  // create bonds for atoms I own
  // only if both atoms list each other as winning bond partner
  //   and probability constraint is satisfied
  // if other atom is owned by another proc, it should do same thing

  int **bond_type = atom->bond_type;
  int newton_bond = force->newton_bond;

  ncreate = 0;
  for (i = 0; i < nlocal; i++) {
    if (partner[i] == 0) continue;
    j = atom->map(partner[i]);
    if (partner[j] != tag[i]) continue;

    // apply probability constraint using RN for atom with smallest ID

    if (fraction < 1.0) {
      if (tag[i] < tag[j]) {
        if (probability[i] >= fraction) continue;
      } else {
        if (probability[j] >= fraction) continue;
      }
    }

    // if newton_bond is set, only store with I or J
    // if not newton_bond, store bond with both I and J
    // atom J will also do this consistently, whatever proc it is on

    if (!newton_bond || tag[i] < tag[j]) {
      if (num_bond[i] == atom->bond_per_atom)
        error->one(FLERR,"New bond exceeded bonds per atom in fix bond/create");
      bond_type[i][num_bond[i]] = btype;
      bond_atom[i][num_bond[i]] = tag[j];
      num_bond[i]++;
    }

    // add a 1-2 neighbor to special bond list for atom I
    // atom J will also do this, whatever proc it is on
    // need to first remove tag[j] from later in list if it appears
<<<<<<< HEAD
    // prevents list from overflowing, will be rebuilt in recreate_special()
=======
    // prevents list from overflowing, will be rebuilt in rebuild_special_one()
>>>>>>> 066e7598

    slist = special[i];
    n1 = nspecial[i][0];
    n2 = nspecial[i][1];
    n3 = nspecial[i][2];
    for (m = n1; m < n3; m++)
      if (slist[m] == tag[j]) break;
    if (m < n3) {
      for (n = m; n < n3-1; n++) slist[n] = slist[n+1];
      n3--;
      if (m < n2) n2--;
    }
    if (n3 == atom->maxspecial)
      error->one(FLERR,
                 "New bond exceeded special list size in fix bond/create");
    for (m = n3; m > n1; m--) slist[m] = slist[m-1];
    slist[n1] = tag[j];
    nspecial[i][0] = n1+1;
    nspecial[i][1] = n2+1;
    nspecial[i][2] = n3+1;

    // increment bondcount, convert atom to new type if limit reached
    // atom J will also do this, whatever proc it is on

    bondcount[i]++;
    if (type[i] == iatomtype) {
      if (bondcount[i] == imaxbond) type[i] = inewtype;
    } else {
      if (bondcount[i] == jmaxbond) type[i] = jnewtype;
    }

    // store final created bond partners and count the created bond once

    finalpartner[i] = tag[j];
    finalpartner[j] = tag[i];
    if (tag[i] < tag[j]) ncreate++;
  }

  // tally stats

  MPI_Allreduce(&ncreate,&createcount,1,MPI_INT,MPI_SUM,world);
  createcounttotal += createcount;
  atom->nbonds += createcount;

  // trigger reneighboring if any bonds were formed
  // this insures neigh lists will immediately reflect the topology changes
  // done if any bonds created

  if (createcount) next_reneighbor = update->ntimestep;
  if (!createcount) return;

  // communicate final partner and 1-2 special neighbors
  // 1-2 neighs already reflect created bonds

  commflag = 3;
  comm->forward_comm_fix(this);

  // create list of broken bonds that influence my owned atoms
  //   even if between owned-ghost or ghost-ghost atoms
  // finalpartner is now set for owned and ghost atoms so loop over nall
  // OK if duplicates in broken list due to ghosts duplicating owned atoms
  // check J < 0 to insure a broken bond to unknown atom is included
  //   i.e. a bond partner outside of cutoff length

  ncreate = 0;
  for (i = 0; i < nall; i++) {
    if (finalpartner[i] == 0) continue;
    j = atom->map(finalpartner[i]);
    if (j < 0 || tag[i] < tag[j]) {
      if (ncreate == maxcreate) {
        maxcreate += DELTA;
        memory->grow(created,maxcreate,2,"bond/create:created");
      }
      created[ncreate][0] = tag[i];
      created[ncreate][1] = finalpartner[i];
      ncreate++;
    }
  }

  // update special neigh lists of all atoms affected by any created bond
  // also add angles/dihedrals/impropers induced by created bonds

  update_topology();

  // DEBUG
  //print_bb();
}

/* ----------------------------------------------------------------------
   insure all atoms 2 hops away from owned atoms are in ghost list
   this allows dihedral 1-2-3-4 to be properly created
     and special list of 1 to be properly updated
   if I own atom 1, but not 2,3,4, and bond 3-4 is added
     then 2,3 will be ghosts and 3 will store 4 as its finalpartner
------------------------------------------------------------------------- */

void FixBondCreate::check_ghosts()
{
  int i,j,n;
  tagint *slist;

  int **nspecial = atom->nspecial;
  tagint **special = atom->special;
  int nlocal = atom->nlocal;

  int flag = 0;
  for (i = 0; i < nlocal; i++) {
    slist = special[i];
    n = nspecial[i][1];
    for (j = 0; j < n; j++)
      if (atom->map(slist[j]) < 0) flag = 1;
  }

  int flagall;
  MPI_Allreduce(&flag,&flagall,1,MPI_INT,MPI_SUM,world);
  if (flagall) 
    error->all(FLERR,"Fix bond/create needs ghost atoms from further away");
  lastcheck = update->ntimestep;
}

/* ----------------------------------------------------------------------
   double loop over my atoms and created bonds
   influenced = 1 if atom's topology is affected by any created bond
     yes if is one of 2 atoms in bond
     yes if either atom ID appears in as 1-2 or 1-3 in atom's special list
     else no
   if influenced by any created bond:
     rebuild the atom's special list of 1-2,1-3,1-4 neighs
     check for angles/dihedrals/impropers to create due modified special list
------------------------------------------------------------------------- */

void FixBondCreate::update_topology()
{
  int i,j,k,n,influence,influenced;
  tagint id1,id2;
  tagint *slist;

  tagint *tag = atom->tag;
  int **nspecial = atom->nspecial;
  tagint **special = atom->special;
  int nlocal = atom->nlocal;

  nangles = 0;
  ndihedrals = 0;
  nimpropers = 0;
  overflow = 0;

  //printf("NCREATE %d: ",ncreate);
  //for (i = 0; i < ncreate; i++)
  //  printf(" %d %d,",created[i][0],created[i][1]);
  //printf("\n");

  for (i = 0; i < nlocal; i++) {
    influenced = 0;
    slist = special[i];

    for (j = 0; j < ncreate; j++) {
      id1 = created[j][0];
      id2 = created[j][1];

      influence = 0;
      if (tag[i] == id1 || tag[i] == id2) influence = 1;
      else {
        n = nspecial[i][1];
        for (k = 0; k < n; k++)
          if (slist[k] == id1 || slist[k] == id2) {
            influence = 1;
            break;
          }
      }
      if (!influence) continue;
      influenced = 1;
    }

<<<<<<< HEAD
    // recreate_special first, since used by create_angles, etc

    if (influenced) {
      recreate_special(i);
=======
    // rebuild_special_one() first, since used by create_angles, etc

    if (influenced) {
      rebuild_special_one(i);
>>>>>>> 066e7598
      if (angleflag) create_angles(i);
      if (dihedralflag) create_dihedrals(i);
      if (improperflag) create_impropers(i);
    }
  }

  int overflowall;
  MPI_Allreduce(&overflow,&overflowall,1,MPI_INT,MPI_SUM,world);
  if (overflowall) error->all(FLERR,"Fix bond/create induced too many "
                              "angles/dihedrals/impropers per atom");

  int newton_bond = force->newton_bond;

  int all;
  if (angleflag) {
    MPI_Allreduce(&nangles,&all,1,MPI_INT,MPI_SUM,world);
    if (!newton_bond) all /= 3;
    atom->nangles += all;
  }
  if (dihedralflag) {
    MPI_Allreduce(&ndihedrals,&all,1,MPI_INT,MPI_SUM,world);
    if (!newton_bond) all /= 4;
    atom->ndihedrals += all;
  }
  if (improperflag) {
    MPI_Allreduce(&nimpropers,&all,1,MPI_INT,MPI_SUM,world);
    if (!newton_bond) all /= 4;
    atom->nimpropers += all;
  }
}

/* ----------------------------------------------------------------------
   re-build special list of atom M
   does not affect 1-2 neighs (already include effects of new bond)
   affects 1-3 and 1-4 neighs due to other atom's augmented 1-2 neighs
------------------------------------------------------------------------- */

<<<<<<< HEAD
void FixBondCreate::recreate_special(int m)
=======
void FixBondCreate::rebuild_special_one(int m)
>>>>>>> 066e7598
{
  int i,j,n,n1,cn1,cn2,cn3;
  tagint *slist;

  tagint *tag = atom->tag;
  int **nspecial = atom->nspecial;
  tagint **special = atom->special;

  // existing 1-2 neighs of atom M

  slist = special[m];
  n1 = nspecial[m][0];
  cn1 = 0;
  for (i = 0; i < n1; i++)
    copy[cn1++] = slist[i];

  // new 1-3 neighs of atom M, based on 1-2 neighs of 1-2 neighs
  // exclude self
  // remove duplicates after adding all possible 1-3 neighs

  cn2 = cn1;
  for (i = 0; i < cn1; i++) {
    n = atom->map(copy[i]);
    if (n < 0) 
      error->one(FLERR,"Fix bond/create needs ghost atoms from further away");
    slist = special[n];
    n1 = nspecial[n][0];
    for (j = 0; j < n1; j++)
      if (slist[j] != tag[m]) copy[cn2++] = slist[j];
  }

  cn2 = dedup(cn1,cn2,copy);
  if (cn2 > atom->maxspecial)
    error->one(FLERR,"Special list size exceeded in fix bond/create");

  // new 1-4 neighs of atom M, based on 1-2 neighs of 1-3 neighs
  // exclude self
  // remove duplicates after adding all possible 1-4 neighs

  cn3 = cn2;
  for (i = cn1; i < cn2; i++) {
    n = atom->map(copy[i]);
    if (n < 0) 
      error->one(FLERR,"Fix bond/create needs ghost atoms from further away");
    slist = special[n];
    n1 = nspecial[n][0];
    for (j = 0; j < n1; j++)
      if (slist[j] != tag[m]) copy[cn3++] = slist[j];
  }

  cn3 = dedup(cn2,cn3,copy);
  if (cn3 > atom->maxspecial)
    error->one(FLERR,"Special list size exceeded in fix bond/create");

  // store new special list with atom M

  nspecial[m][0] = cn1;
  nspecial[m][1] = cn2;
  nspecial[m][2] = cn3;
  memcpy(special[m],copy,cn3*sizeof(int));
}

/* ----------------------------------------------------------------------
   create any angles owned by atom M induced by newly created bonds
   walk special list to find all possible angles to create
   only add an angle if a new bond is one of its 2 bonds (I-J,J-K)
   for newton_bond on, atom M is central atom
   for newton_bond off, atom M is any of 3 atoms in angle
------------------------------------------------------------------------- */

void FixBondCreate::create_angles(int m)
{
  int i,j,n,i2local,n1,n2;
  tagint i1,i2,i3;
  tagint *s1list,*s2list;

  tagint *tag = atom->tag;
  int **nspecial = atom->nspecial;
  tagint **special = atom->special;

  int num_angle = atom->num_angle[m];
  int *angle_type = atom->angle_type[m];
  tagint *angle_atom1 = atom->angle_atom1[m];
  tagint *angle_atom2 = atom->angle_atom2[m];
  tagint *angle_atom3 = atom->angle_atom3[m];

  // atom M is central atom in angle
  // double loop over 1-2 neighs
  // avoid double counting by 2nd loop as j = i+1,N not j = 1,N
  // consider all angles, only add if:
  //   a new bond is in the angle and atom types match

  i2 = tag[m];
  n2 = nspecial[m][0];
  s2list = special[m];

  for (i = 0; i < n2; i++) {
    i1 = s2list[i];
    for (j = i+1; j < n2; j++) {
      i3 = s2list[j];

      // angle = i1-i2-i3

      for (n = 0; n < ncreate; n++) {
        if (created[n][0] == i1 && created[n][1] == i2) break;
        if (created[n][0] == i2 && created[n][1] == i1) break;
        if (created[n][0] == i2 && created[n][1] == i3) break;
        if (created[n][0] == i3 && created[n][1] == i2) break;
      }
      if (n == ncreate) continue;

      // NOTE: this is place to check atom types of i1,i2,i3

      if (num_angle < atom->angle_per_atom) {
        angle_type[num_angle] = atype;
        angle_atom1[num_angle] = i1;
        angle_atom2[num_angle] = i2;
        angle_atom3[num_angle] = i3;
        num_angle++;
        nangles++;
      } else overflow = 1;
    }
  }

  atom->num_angle[m] = num_angle;
  if (force->newton_bond) return;

  // for newton_bond off, also consider atom M as atom 1 in angle

  i1 = tag[m];
  n1 = nspecial[m][0];
  s1list = special[m];

  for (i = 0; i < n1; i++) {
    i2 = s1list[i];
    i2local = atom->map(i2);
    if (i2local < 0) 
      error->one(FLERR,"Fix bond/create needs ghost atoms from further away");
    s2list = special[i2local];
    n2 = nspecial[i2local][0];

    for (j = 0; j < n2; j++) {
      i3 = s2list[j];
      if (i3 == i1) continue;

      // angle = i1-i2-i3

      for (n = 0; n < ncreate; n++) {
        if (created[n][0] == i1 && created[n][1] == i2) break;
        if (created[n][0] == i2 && created[n][1] == i1) break;
        if (created[n][0] == i2 && created[n][1] == i3) break;
        if (created[n][0] == i3 && created[n][1] == i2) break;
      }
      if (n == ncreate) continue;

      // NOTE: this is place to check atom types of i1,i2,i3

      if (num_angle < atom->angle_per_atom) {
        angle_type[num_angle] = atype;
        angle_atom1[num_angle] = i1;
        angle_atom2[num_angle] = i2;
        angle_atom3[num_angle] = i3;
        num_angle++;
        nangles++;
      } else overflow = 1;
    }
  }

  atom->num_angle[m] = num_angle;
}

/* ----------------------------------------------------------------------
   create any dihedrals owned by atom M induced by newly created bonds
   walk special list to find all possible dihedrals to create
   only add a dihedral if a new bond is one of its 3 bonds (I-J,J-K,K-L)
   for newton_bond on, atom M is central atom
   for newton_bond off, atom M is any of 4 atoms in dihedral
------------------------------------------------------------------------- */

void FixBondCreate::create_dihedrals(int m)
{
  int i,j,k,n,i1local,i2local,i3local,n1,n2,n3;
  tagint i1,i2,i3,i4;
  tagint *s1list,*s2list,*s3list;

  tagint *tag = atom->tag;
  int **nspecial = atom->nspecial;
  tagint **special = atom->special;

  int num_dihedral = atom->num_dihedral[m];
  int *dihedral_type = atom->dihedral_type[m];
  tagint *dihedral_atom1 = atom->dihedral_atom1[m];
  tagint *dihedral_atom2 = atom->dihedral_atom2[m];
  tagint *dihedral_atom3 = atom->dihedral_atom3[m];
  tagint *dihedral_atom4 = atom->dihedral_atom4[m];

  // atom M is 2nd atom in dihedral
  // double loop over 1-2 neighs
  // two triple loops: one over neighs at each end of triplet
  // avoid double counting by 2nd loop as j = i+1,N not j = 1,N
  // avoid double counting due to another atom being 2nd atom in same dihedral
  //   by requiring ID of 2nd atom < ID of 3rd atom
  //   don't do this if newton bond off since want to double count
  // consider all dihedrals, only add if:
  //   a new bond is in the dihedral and atom types match

  i2 = tag[m];
  n2 = nspecial[m][0];
  s2list = special[m];

  for (i = 0; i < n2; i++) {
    i1 = s2list[i];

    for (j = i+1; j < n2; j++) {
      i3 = s2list[j];
      if (force->newton_bond && i2 > i3) continue;
      i3local = atom->map(i3);
      if (i3local < 0) 
        error->one(FLERR,"Fix bond/create needs ghost atoms from further away");
      s3list = special[i3local];
      n3 = nspecial[i3local][0];

      for (k = 0; k < n3; k++) {
        i4 = s3list[k];
        if (i4 == i1 || i4 == i2 || i4 == i3) continue;

        // dihedral = i1-i2-i3-i4

        for (n = 0; n < ncreate; n++) {
          if (created[n][0] == i1 && created[n][1] == i2) break;
          if (created[n][0] == i2 && created[n][1] == i1) break;
          if (created[n][0] == i2 && created[n][1] == i3) break;
          if (created[n][0] == i3 && created[n][1] == i2) break;
          if (created[n][0] == i3 && created[n][1] == i4) break;
          if (created[n][0] == i4 && created[n][1] == i3) break;
        }
        if (n < ncreate) {
          // NOTE: this is place to check atom types of i3,i2,i1,i4
          if (num_dihedral < atom->dihedral_per_atom) {
            dihedral_type[num_dihedral] = dtype;
            dihedral_atom1[num_dihedral] = i1;
            dihedral_atom2[num_dihedral] = i2;
            dihedral_atom3[num_dihedral] = i3;
            dihedral_atom4[num_dihedral] = i4;
            num_dihedral++;
            ndihedrals++;
          } else overflow = 1;
        }
      }
    }
  }

  for (i = 0; i < n2; i++) {
    i1 = s2list[i];
    if (force->newton_bond && i2 > i1) continue;
    i1local = atom->map(i1);
    if (i1local < 0) 
      error->one(FLERR,"Fix bond/create needs ghost atoms from further away");
    s3list = special[i1local];
    n3 = nspecial[i1local][0];

    for (j = i+1; j < n2; j++) {
      i3 = s2list[j];

      for (k = 0; k < n3; k++) {
        i4 = s3list[k];
        if (i4 == i1 || i4 == i2 || i4 == i3) continue;

        // dihedral = i3-i2-i1-i4

        for (n = 0; n < ncreate; n++) {
          if (created[n][0] == i3 && created[n][1] == i2) break;
          if (created[n][0] == i2 && created[n][1] == i3) break;
          if (created[n][0] == i2 && created[n][1] == i1) break;
          if (created[n][0] == i1 && created[n][1] == i2) break;
          if (created[n][0] == i1 && created[n][1] == i4) break;
          if (created[n][0] == i4 && created[n][1] == i1) break;
        }
        if (n < ncreate) {
          // NOTE: this is place to check atom types of i3,i2,i1,i4
          if (num_dihedral < atom->dihedral_per_atom) {
            dihedral_type[num_dihedral] = dtype;
            dihedral_atom1[num_dihedral] = i3;
            dihedral_atom2[num_dihedral] = i2;
            dihedral_atom3[num_dihedral] = i1;
            dihedral_atom4[num_dihedral] = i4;
            num_dihedral++;
            ndihedrals++;
          } else overflow = 1;
        }
      }
    }
  }

  atom->num_dihedral[m] = num_dihedral;
  if (force->newton_bond) return;

  // for newton_bond off, also consider atom M as atom 1 in dihedral

  i1 = tag[m];
  n1 = nspecial[m][0];
  s1list = special[m];

  for (i = 0; i < n1; i++) {
    i2 = s1list[i];
    i2local = atom->map(i2);
    if (i2local < 0) 
      error->one(FLERR,"Fix bond/create needs ghost atoms from further away");
    s2list = special[i2local];
    n2 = nspecial[i2local][0];

    for (j = 0; j < n2; j++) {
      i3 = s2list[j];
      if (i3 == i1) continue;
      i3local = atom->map(i3);
      if (i3local < 0) 
        error->one(FLERR,"Fix bond/create needs ghost atoms from further away");
      s3list = special[i3local];
      n3 = nspecial[i3local][0];

      for (k = 0; k < n3; k++) {
        i4 = s3list[k];
        if (i4 == i1 || i4 == i2 || i4 == i3) continue;

        // dihedral = i1-i2-i3-i4

        for (n = 0; n < ncreate; n++) {
          if (created[n][0] == i1 && created[n][1] == i2) break;
          if (created[n][0] == i2 && created[n][1] == i1) break;
          if (created[n][0] == i2 && created[n][1] == i3) break;
          if (created[n][0] == i3 && created[n][1] == i2) break;
          if (created[n][0] == i3 && created[n][1] == i4) break;
          if (created[n][0] == i4 && created[n][1] == i3) break;
        }
        if (n < ncreate) {
          // NOTE: this is place to check atom types of i3,i2,i1,i4
          if (num_dihedral < atom->dihedral_per_atom) {
            dihedral_type[num_dihedral] = dtype;
            dihedral_atom1[num_dihedral] = i1;
            dihedral_atom2[num_dihedral] = i2;
            dihedral_atom3[num_dihedral] = i3;
            dihedral_atom4[num_dihedral] = i4;
            num_dihedral++;
            ndihedrals++;
          } else overflow = 1;
        }
      }
    }
  }
}

/* ----------------------------------------------------------------------
   create any impropers owned by atom M induced by newly created bonds
   walk special list to find all possible impropers to create
   only add an improper if a new bond is one of its 3 bonds (I-J,I-K,I-L)
   for newton_bond on, atom M is central atom
   for newton_bond off, atom M is any of 4 atoms in improper
------------------------------------------------------------------------- */

void FixBondCreate::create_impropers(int m)
{
  int i,j,k,n,i1local,n1,n2;
  tagint i1,i2,i3,i4;
  tagint *s1list,*s2list;

  tagint *tag = atom->tag;
  int **nspecial = atom->nspecial;
  tagint **special = atom->special;

  int num_improper = atom->num_improper[m];
  int *improper_type = atom->improper_type[m];
  tagint *improper_atom1 = atom->improper_atom1[m];
  tagint *improper_atom2 = atom->improper_atom2[m];
  tagint *improper_atom3 = atom->improper_atom3[m];
  tagint *improper_atom4 = atom->improper_atom4[m];

  // atom M is central atom in improper
  // triple loop over 1-2 neighs
  // avoid double counting by 2nd loop as j = i+1,N not j = 1,N
  // consider all impropers, only add if:
  //   a new bond is in the improper and atom types match

  i1 = tag[m];
  n1 = nspecial[m][0];
  s1list = special[m];

  for (i = 0; i < n1; i++) {
    i2 = s1list[i];
    for (j = i+1; j < n1; j++) {
      i3 = s1list[j];
      for (k = j+1; k < n1; k++) {
        i4 = s1list[k];

        // improper = i1-i2-i3-i4

        for (n = 0; n < ncreate; n++) {
          if (created[n][0] == i1 && created[n][1] == i2) break;
          if (created[n][0] == i2 && created[n][1] == i1) break;
          if (created[n][0] == i1 && created[n][1] == i3) break;
          if (created[n][0] == i3 && created[n][1] == i1) break;
          if (created[n][0] == i1 && created[n][1] == i4) break;
          if (created[n][0] == i4 && created[n][1] == i1) break;
        }
        if (n == ncreate) continue;

        // NOTE: this is place to check atom types of i1,i2,i3,i4

        if (num_improper < atom->improper_per_atom) {
          improper_type[num_improper] = itype;
          improper_atom1[num_improper] = i1;
          improper_atom2[num_improper] = i2;
          improper_atom3[num_improper] = i3;
          improper_atom4[num_improper] = i4;
          num_improper++;
          nimpropers++;
        } else overflow = 1;
      }
    }
  }

  atom->num_improper[m] = num_improper;
  if (force->newton_bond) return;

  // for newton_bond off, also consider atom M as atom 2 in improper

  i2 = tag[m];
  n2 = nspecial[m][0];
  s2list = special[m];

  for (i = 0; i < n2; i++) {
    i1 = s2list[i];
    i1local = atom->map(i1);
    if (i1local < 0) 
      error->one(FLERR,"Fix bond/create needs ghost atoms from further away");
    s1list = special[i1local];
    n1 = nspecial[i1local][0];

    for (j = 0; j < n1; j++) {
      i3 = s1list[j];
      if (i3 == i1 || i3 == i2) continue;

      for (k = j+1; k < n1; k++) {
        i4 = s1list[k];
        if (i4 == i1 || i4 == i2) continue;

        // improper = i1-i2-i3-i4

        for (n = 0; n < ncreate; n++) {
          if (created[n][0] == i1 && created[n][1] == i2) break;
          if (created[n][0] == i2 && created[n][1] == i1) break;
          if (created[n][0] == i1 && created[n][1] == i3) break;
          if (created[n][0] == i3 && created[n][1] == i1) break;
          if (created[n][0] == i1 && created[n][1] == i4) break;
          if (created[n][0] == i4 && created[n][1] == i1) break;
        }
        if (n < ncreate) {
          // NOTE: this is place to check atom types of i3,i2,i1,i4
          if (num_improper < atom->improper_per_atom) {
            improper_type[num_improper] = itype;
            improper_atom1[num_improper] = i1;
            improper_atom2[num_improper] = i2;
            improper_atom3[num_improper] = i3;
            improper_atom4[num_improper] = i4;
            num_improper++;
            nimpropers++;
          } else overflow = 1;
        }
      }
    }
  }
}

/* ----------------------------------------------------------------------
   remove all ID duplicates in copy from Nstart:Nstop-1
   compare to all previous values in copy
   return N decremented by any discarded duplicates
------------------------------------------------------------------------- */

int FixBondCreate::dedup(int nstart, int nstop, tagint *copy)
{
  int i;

  int m = nstart;
  while (m < nstop) {
    for (i = 0; i < m; i++)
      if (copy[i] == copy[m]) {
        copy[m] = copy[nstop-1];
        nstop--;
        break;
      }
    if (i == m) m++;
  }

  return nstop;
}

/* ---------------------------------------------------------------------- */

void FixBondCreate::post_integrate_respa(int ilevel, int iloop)
{
  if (ilevel == nlevels_respa-1) post_integrate();
}

/* ---------------------------------------------------------------------- */

int FixBondCreate::pack_forward_comm(int n, int *list, double *buf,
                                     int pbc_flag, int *pbc)
{
  int i,j,k,m,ns;

  m = 0;

  if (commflag == 1) {
    for (i = 0; i < n; i++) {
      j = list[i];
      buf[m++] = ubuf(bondcount[j]).d;
    }
    return m;
  }

  if (commflag == 2) {
    for (i = 0; i < n; i++) {
      j = list[i];
      buf[m++] = ubuf(partner[j]).d;
      buf[m++] = probability[j];
    }
    return m;
  }

  int **nspecial = atom->nspecial;
  tagint **special = atom->special;

  m = 0;
  for (i = 0; i < n; i++) {
    j = list[i];
    buf[m++] = ubuf(finalpartner[j]).d;
    ns = nspecial[j][0];
    buf[m++] = ubuf(ns).d;
    for (k = 0; k < ns; k++)
      buf[m++] = ubuf(special[j][k]).d;
  }
  return m;
}

/* ---------------------------------------------------------------------- */

void FixBondCreate::unpack_forward_comm(int n, int first, double *buf)
{
  int i,j,m,ns,last;

  m = 0;
  last = first + n;

  if (commflag == 1) {
    for (i = first; i < last; i++)
      bondcount[i] = (int) ubuf(buf[m++]).i;

  } else if (commflag == 2) {
    for (i = first; i < last; i++) {
      partner[i] = (tagint) ubuf(buf[m++]).i;
      probability[i] = buf[m++];
    }

  } else {
    int **nspecial = atom->nspecial;
    tagint **special = atom->special;

    m = 0;
    last = first + n;
    for (i = first; i < last; i++) {
      finalpartner[i] = (tagint) ubuf(buf[m++]).i;
      ns = (int) ubuf(buf[m++]).i;
      nspecial[i][0] = ns;
      for (j = 0; j < ns; j++)
        special[i][j] = (tagint) ubuf(buf[m++]).i;
    }
  }
}

/* ---------------------------------------------------------------------- */

int FixBondCreate::pack_reverse_comm(int n, int first, double *buf)
{
  int i,m,last;

  m = 0;
  last = first + n;

  if (commflag == 1) {
    for (i = first; i < last; i++)
      buf[m++] = ubuf(bondcount[i]).d;
    return m;
  }

  for (i = first; i < last; i++) {
    buf[m++] = ubuf(partner[i]).d;
    buf[m++] = distsq[i];
  }
  return m;
}

/* ---------------------------------------------------------------------- */

void FixBondCreate::unpack_reverse_comm(int n, int *list, double *buf)
{
  int i,j,m;

  m = 0;

  if (commflag == 1) {
    for (i = 0; i < n; i++) {
      j = list[i];
      bondcount[j] += (int) ubuf(buf[m++]).i;
    }

  } else {
    for (i = 0; i < n; i++) {
      j = list[i];
      if (buf[m+1] < distsq[j]) {
        partner[j] = (tagint) ubuf(buf[m++]).i;
        distsq[j] = buf[m++];
      } else m += 2;
    }
  }
}

/* ----------------------------------------------------------------------
   allocate local atom-based arrays
------------------------------------------------------------------------- */

void FixBondCreate::grow_arrays(int nmax)
{
  memory->grow(bondcount,nmax,"bond/create:bondcount");
}

/* ----------------------------------------------------------------------
   copy values within local atom-based arrays
------------------------------------------------------------------------- */

void FixBondCreate::copy_arrays(int i, int j, int delflag)
{
  bondcount[j] = bondcount[i];
}

/* ----------------------------------------------------------------------
   pack values in local atom-based arrays for exchange with another proc
------------------------------------------------------------------------- */

int FixBondCreate::pack_exchange(int i, double *buf)
{
  buf[0] = bondcount[i];
  return 1;
}

/* ----------------------------------------------------------------------
   unpack values in local atom-based arrays from exchange with another proc
------------------------------------------------------------------------- */

int FixBondCreate::unpack_exchange(int nlocal, double *buf)
{
  bondcount[nlocal] = static_cast<int> (buf[0]);
  return 1;
}

/* ---------------------------------------------------------------------- */

double FixBondCreate::compute_vector(int n)
{
  if (n == 0) return (double) createcount;
  return (double) createcounttotal;
}

/* ----------------------------------------------------------------------
   memory usage of local atom-based arrays
------------------------------------------------------------------------- */

double FixBondCreate::memory_usage()
{
  int nmax = atom->nmax;
  double bytes = nmax * sizeof(int);
  bytes = 2*nmax * sizeof(tagint);
  bytes += nmax * sizeof(double);
  return bytes;
}

/* ---------------------------------------------------------------------- */

void FixBondCreate::print_bb()
{
  for (int i = 0; i < atom->nlocal; i++) {
    printf("TAG " TAGINT_FORMAT ": %d nbonds: ",atom->tag[i],atom->num_bond[i]);
    for (int j = 0; j < atom->num_bond[i]; j++) {
      printf(" " TAGINT_FORMAT,atom->bond_atom[i][j]);
    }
    printf("\n");
    printf("TAG " TAGINT_FORMAT ": %d nangles: ",atom->tag[i],atom->num_angle[i]);
    for (int j = 0; j < atom->num_angle[i]; j++) {
      printf(" " TAGINT_FORMAT " " TAGINT_FORMAT " " TAGINT_FORMAT ",",
             atom->angle_atom1[i][j], atom->angle_atom2[i][j],
             atom->angle_atom3[i][j]);
    }
    printf("\n");
    printf("TAG " TAGINT_FORMAT ": %d ndihedrals: ",atom->tag[i],atom->num_dihedral[i]);
    for (int j = 0; j < atom->num_dihedral[i]; j++) {
      printf(" " TAGINT_FORMAT " " TAGINT_FORMAT " " TAGINT_FORMAT " " 
             TAGINT_FORMAT ",", atom->dihedral_atom1[i][j],
	     atom->dihedral_atom2[i][j],atom->dihedral_atom3[i][j],
	     atom->dihedral_atom4[i][j]);
    }
    printf("\n");
    printf("TAG " TAGINT_FORMAT ": %d nimpropers: ",atom->tag[i],atom->num_improper[i]);
    for (int j = 0; j < atom->num_improper[i]; j++) {
      printf(" " TAGINT_FORMAT " " TAGINT_FORMAT " " TAGINT_FORMAT " " 
             TAGINT_FORMAT ",",atom->improper_atom1[i][j],
	     atom->improper_atom2[i][j],atom->improper_atom3[i][j],
	     atom->improper_atom4[i][j]);
    }
    printf("\n");
    printf("TAG " TAGINT_FORMAT ": %d %d %d nspecial: ",atom->tag[i],
	   atom->nspecial[i][0],atom->nspecial[i][1],atom->nspecial[i][2]);
    for (int j = 0; j < atom->nspecial[i][2]; j++) {
      printf(" " TAGINT_FORMAT,atom->special[i][j]);
    }
    printf("\n");
  }
}

/* ---------------------------------------------------------------------- */

void FixBondCreate::print_copy(const char *str, tagint m, 
                              int n1, int n2, int n3, int *v)
{
  printf("%s " TAGINT_FORMAT ": %d %d %d nspecial: ",str,m,n1,n2,n3);
  for (int j = 0; j < n3; j++) printf(" %d",v[j]);
  printf("\n");
}<|MERGE_RESOLUTION|>--- conflicted
+++ resolved
@@ -162,11 +162,7 @@
 
   // copy = special list for one atom
   // size = ms^2 + ms is sufficient
-<<<<<<< HEAD
-  // b/c in recreate_special() neighs of all 1-2s are added,
-=======
   // b/c in rebuild_special_one() neighs of all 1-2s are added,
->>>>>>> 066e7598
   //   then a dedup(), then neighs of all 1-3s are added, then final dedup()
   // this means intermediate size cannot exceed ms^2 + ms
 
@@ -493,11 +489,7 @@
     // add a 1-2 neighbor to special bond list for atom I
     // atom J will also do this, whatever proc it is on
     // need to first remove tag[j] from later in list if it appears
-<<<<<<< HEAD
-    // prevents list from overflowing, will be rebuilt in recreate_special()
-=======
     // prevents list from overflowing, will be rebuilt in rebuild_special_one()
->>>>>>> 066e7598
 
     slist = special[i];
     n1 = nspecial[i][0];
@@ -672,17 +664,10 @@
       influenced = 1;
     }
 
-<<<<<<< HEAD
-    // recreate_special first, since used by create_angles, etc
-
-    if (influenced) {
-      recreate_special(i);
-=======
     // rebuild_special_one() first, since used by create_angles, etc
 
     if (influenced) {
       rebuild_special_one(i);
->>>>>>> 066e7598
       if (angleflag) create_angles(i);
       if (dihedralflag) create_dihedrals(i);
       if (improperflag) create_impropers(i);
@@ -720,11 +705,7 @@
    affects 1-3 and 1-4 neighs due to other atom's augmented 1-2 neighs
 ------------------------------------------------------------------------- */
 
-<<<<<<< HEAD
-void FixBondCreate::recreate_special(int m)
-=======
 void FixBondCreate::rebuild_special_one(int m)
->>>>>>> 066e7598
 {
   int i,j,n,n1,cn1,cn2,cn3;
   tagint *slist;
