/* ----------------------------------------------------------------------
   LAMMPS - Large-scale Atomic/Molecular Massively Parallel Simulator
   http://lammps.sandia.gov, Sandia National Laboratories
   Steve Plimpton, sjplimp@sandia.gov

   Copyright (2003) Sandia Corporation.  Under the terms of Contract
   DE-AC04-94AL85000 with Sandia Corporation, the U.S. Government retains
   certain rights in this software.  This software is distributed under
   the GNU General Public License.

   See the README file in the top-level LAMMPS directory.
------------------------------------------------------------------------- */

#include "math.h"
#include "stdio.h"
#include "stdlib.h"
#include "string.h"
#include "fix_rigid.h"
#include "math_extra.h"
#include "atom.h"
#include "atom_vec_ellipsoid.h"
#include "atom_vec_line.h"
#include "atom_vec_tri.h"
#include "domain.h"
#include "update.h"
#include "respa.h"
#include "modify.h"
#include "group.h"
#include "comm.h"
#include "random_mars.h"
#include "force.h"
#include "output.h"
#include "math_const.h"
#include "memory.h"
#include "error.h"

using namespace LAMMPS_NS;
using namespace FixConst;
using namespace MathConst;

enum{SINGLE,MOLECULE,GROUP};
enum{NONE,XYZ,XY,YZ,XZ};
enum{ISO,ANISO,TRICLINIC};

#define MAXLINE 256
#define CHUNK 1024
#define ATTRIBUTE_PERBODY 11

#define TOLERANCE 1.0e-6
#define EPSILON 1.0e-7

#define SINERTIA 0.4            // moment of inertia prefactor for sphere
#define EINERTIA 0.4            // moment of inertia prefactor for ellipsoid
#define LINERTIA (1.0/12.0)     // moment of inertia prefactor for line segment

/* ---------------------------------------------------------------------- */

FixRigid::FixRigid(LAMMPS *lmp, int narg, char **arg) :
  Fix(lmp, narg, arg)
{
  int i,ibody;

  scalar_flag = 1;
  extscalar = 0;
  time_integrate = 1;
  rigid_flag = 1;
  virial_flag = 1;
  create_attribute = 1;

  MPI_Comm_rank(world,&me);
  MPI_Comm_size(world,&nprocs);

  // perform initial allocation of atom-based arrays
  // register with Atom class

  extended = orientflag = dorientflag = 0;
  body = NULL;
  displace = NULL;
  eflags = NULL;
  orient = NULL;
  dorient = NULL;
  grow_arrays(atom->nmax);
  atom->add_callback(0);

  // parse args for rigid body specification
  // set nbody and body[i] for each atom

  if (narg < 4) error->all(FLERR,"Illegal fix rigid command");
  int iarg;

  mol2body = NULL;
  body2mol = NULL;

  // single rigid body
  // nbody = 1
  // all atoms in fix group are part of body

  if (strcmp(arg[3],"single") == 0) {
    rstyle = SINGLE;
    iarg = 4;
    nbody = 1;

    int *mask = atom->mask;
    int nlocal = atom->nlocal;

    for (i = 0; i < nlocal; i++) {
      body[i] = -1;
      if (mask[i] & groupbit) body[i] = 0;
    }

  // each molecule in fix group is a rigid body
  // maxmol = largest molecule ID
  // ncount = # of atoms in each molecule (have to sum across procs)
  // nbody = # of non-zero ncount values
  // use nall as incremented ptr to set body[] values for each atom

  } else if (strcmp(arg[3],"molecule") == 0) {
    rstyle = MOLECULE;
    iarg = 4;
    if (atom->molecule_flag == 0)
      error->all(FLERR,"Fix rigid molecule requires atom attribute molecule");

    int *mask = atom->mask;
    tagint *molecule = atom->molecule;
    int nlocal = atom->nlocal;

    tagint maxmol_tag = -1;
    for (i = 0; i < nlocal; i++)
      if (mask[i] & groupbit) maxmol_tag = MAX(maxmol_tag,molecule[i]);

    tagint itmp;
    MPI_Allreduce(&maxmol_tag,&itmp,1,MPI_LMP_TAGINT,MPI_MAX,world);
    if (itmp+1 > MAXSMALLINT) 
      error->all(FLERR,"Too many molecules for fix rigid");
    maxmol = (int) itmp;

    int *ncount;
    memory->create(ncount,maxmol+1,"rigid:ncount");
    for (i = 0; i <= maxmol; i++) ncount[i] = 0;

    for (i = 0; i < nlocal; i++)
      if (mask[i] & groupbit) ncount[molecule[i]]++;

    memory->create(mol2body,maxmol+1,"rigid:mol2body");
    MPI_Allreduce(ncount,mol2body,maxmol+1,MPI_INT,MPI_SUM,world);

    nbody = 0;
    for (i = 0; i <= maxmol; i++)
      if (mol2body[i]) mol2body[i] = nbody++;
      else mol2body[i] = -1;

    memory->create(body2mol,nbody,"rigid:body2mol");

    nbody = 0;
    for (i = 0; i <= maxmol; i++)
      if (mol2body[i] >= 0) body2mol[nbody++] = i;

    for (i = 0; i < nlocal; i++) {
      body[i] = -1;
      if (mask[i] & groupbit) body[i] = mol2body[molecule[i]];
    }

    memory->destroy(ncount);

  // each listed group is a rigid body
  // check if all listed groups exist
  // an atom must belong to fix group and listed group to be in rigid body
  // error if atom belongs to more than 1 rigid body

  } else if (strcmp(arg[3],"group") == 0) {
    if (narg < 5) error->all(FLERR,"Illegal fix rigid command");
    rstyle = GROUP;
    nbody = force->inumeric(FLERR,arg[4]);
    if (nbody <= 0) error->all(FLERR,"Illegal fix rigid command");
    if (narg < 5+nbody) error->all(FLERR,"Illegal fix rigid command");
    iarg = 5+nbody;

    int *igroups = new int[nbody];
    for (ibody = 0; ibody < nbody; ibody++) {
      igroups[ibody] = group->find(arg[5+ibody]);
      if (igroups[ibody] == -1)
        error->all(FLERR,"Could not find fix rigid group ID");
    }

    int *mask = atom->mask;
    int nlocal = atom->nlocal;

    int flag = 0;
    for (i = 0; i < nlocal; i++) {
      body[i] = -1;
      if (mask[i] & groupbit)
        for (ibody = 0; ibody < nbody; ibody++)
          if (mask[i] & group->bitmask[igroups[ibody]]) {
            if (body[i] >= 0) flag = 1;
            body[i] = ibody;
          }
    }

    int flagall;
    MPI_Allreduce(&flag,&flagall,1,MPI_INT,MPI_SUM,world);
    if (flagall)
      error->all(FLERR,"One or more atoms belong to multiple rigid bodies");

    delete [] igroups;

  } else error->all(FLERR,"Illegal fix rigid command");

  // error check on nbody

  if (nbody == 0) error->all(FLERR,"No rigid bodies defined");

  // create all nbody-length arrays

  memory->create(nrigid,nbody,"rigid:nrigid");
  memory->create(masstotal,nbody,"rigid:masstotal");
  memory->create(xcm,nbody,3,"rigid:xcm");
  memory->create(vcm,nbody,3,"rigid:vcm");
  memory->create(fcm,nbody,3,"rigid:fcm");
  memory->create(inertia,nbody,3,"rigid:inertia");
  memory->create(ex_space,nbody,3,"rigid:ex_space");
  memory->create(ey_space,nbody,3,"rigid:ey_space");
  memory->create(ez_space,nbody,3,"rigid:ez_space");
  memory->create(angmom,nbody,3,"rigid:angmom");
  memory->create(omega,nbody,3,"rigid:omega");
  memory->create(torque,nbody,3,"rigid:torque");
  memory->create(quat,nbody,4,"rigid:quat");
  memory->create(imagebody,nbody,"rigid:imagebody");
  memory->create(fflag,nbody,3,"rigid:fflag");
  memory->create(tflag,nbody,3,"rigid:tflag");
  memory->create(langextra,nbody,6,"rigid:langextra");

  memory->create(sum,nbody,6,"rigid:sum");
  memory->create(all,nbody,6,"rigid:all");
  memory->create(remapflag,nbody,4,"rigid:remapflag");

  // initialize force/torque flags to default = 1.0
  // for 2d: fz, tx, ty = 0.0

  array_flag = 1;
  size_array_rows = nbody;
  size_array_cols = 15;
  global_freq = 1;
  extarray = 0;

  for (i = 0; i < nbody; i++) {
    fflag[i][0] = fflag[i][1] = fflag[i][2] = 1.0;
    tflag[i][0] = tflag[i][1] = tflag[i][2] = 1.0;
    if (domain->dimension == 2) fflag[i][2] = tflag[i][0] = tflag[i][1] = 0.0;
  }

  // parse optional args

  int seed;
  langflag = 0;
  tstat_flag = 0;
  pstat_flag = 0;
  allremap = 1;
  id_dilate = NULL;
  t_chain = 10;
  t_iter = 1;
  t_order = 3;
  p_chain = 10;
  infile = NULL;

  pcouple = NONE;
  pstyle = ANISO;
  dimension = domain->dimension;
  
  for (int i = 0; i < 3; i++) {
    p_start[i] = p_stop[i] = p_period[i] = 0.0;
    p_flag[i] = 0;
  }
  
  while (iarg < narg) {
    if (strcmp(arg[iarg],"force") == 0) {
      if (iarg+5 > narg) error->all(FLERR,"Illegal fix rigid command");

      int mlo,mhi;
      force->bounds(arg[iarg+1],nbody,mlo,mhi);

      double xflag,yflag,zflag;
      if (strcmp(arg[iarg+2],"off") == 0) xflag = 0.0;
      else if (strcmp(arg[iarg+2],"on") == 0) xflag = 1.0;
      else error->all(FLERR,"Illegal fix rigid command");
      if (strcmp(arg[iarg+3],"off") == 0) yflag = 0.0;
      else if (strcmp(arg[iarg+3],"on") == 0) yflag = 1.0;
      else error->all(FLERR,"Illegal fix rigid command");
      if (strcmp(arg[iarg+4],"off") == 0) zflag = 0.0;
      else if (strcmp(arg[iarg+4],"on") == 0) zflag = 1.0;
      else error->all(FLERR,"Illegal fix rigid command");

      if (domain->dimension == 2 && zflag == 1.0)
        error->all(FLERR,"Fix rigid z force cannot be on for 2d simulation");

      int count = 0;
      for (int m = mlo; m <= mhi; m++) {
        fflag[m-1][0] = xflag;
        fflag[m-1][1] = yflag;
        fflag[m-1][2] = zflag;
        count++;
      }
      if (count == 0) error->all(FLERR,"Illegal fix rigid command");

      iarg += 5;

    } else if (strcmp(arg[iarg],"torque") == 0) {
      if (iarg+5 > narg) error->all(FLERR,"Illegal fix rigid command");

      int mlo,mhi;
      force->bounds(arg[iarg+1],nbody,mlo,mhi);

      double xflag,yflag,zflag;
      if (strcmp(arg[iarg+2],"off") == 0) xflag = 0.0;
      else if (strcmp(arg[iarg+2],"on") == 0) xflag = 1.0;
      else error->all(FLERR,"Illegal fix rigid command");
      if (strcmp(arg[iarg+3],"off") == 0) yflag = 0.0;
      else if (strcmp(arg[iarg+3],"on") == 0) yflag = 1.0;
      else error->all(FLERR,"Illegal fix rigid command");
      if (strcmp(arg[iarg+4],"off") == 0) zflag = 0.0;
      else if (strcmp(arg[iarg+4],"on") == 0) zflag = 1.0;
      else error->all(FLERR,"Illegal fix rigid command");

      if (domain->dimension == 2 && (xflag == 1.0 || yflag == 1.0))
        error->all(FLERR,"Fix rigid xy torque cannot be on for 2d simulation");

      int count = 0;
      for (int m = mlo; m <= mhi; m++) {
        tflag[m-1][0] = xflag;
        tflag[m-1][1] = yflag;
        tflag[m-1][2] = zflag;
        count++;
      }
      if (count == 0) error->all(FLERR,"Illegal fix rigid command");

      iarg += 5;

    } else if (strcmp(arg[iarg],"langevin") == 0) {
      if (iarg+5 > narg) error->all(FLERR,"Illegal fix rigid command");
      if (strcmp(style,"rigid") != 0 && strcmp(style,"rigid/nve") != 0)
        error->all(FLERR,"Illegal fix rigid command");
      langflag = 1;
      t_start = force->numeric(FLERR,arg[iarg+1]);
      t_stop = force->numeric(FLERR,arg[iarg+2]);
      t_period = force->numeric(FLERR,arg[iarg+3]);
      seed = force->inumeric(FLERR,arg[iarg+4]);
      if (t_period <= 0.0)
        error->all(FLERR,"Fix rigid langevin period must be > 0.0");
      if (seed <= 0) error->all(FLERR,"Illegal fix rigid command");
      iarg += 5;

    } else if (strcmp(arg[iarg],"temp") == 0) {
      if (iarg+4 > narg) error->all(FLERR,"Illegal fix rigid command");
      if (strcmp(style,"rigid/nvt") != 0 && strcmp(style,"rigid/npt") != 0)
        error->all(FLERR,"Illegal fix rigid command");
      tstat_flag = 1;
      t_start = force->numeric(FLERR,arg[iarg+1]);
      t_stop = force->numeric(FLERR,arg[iarg+2]);
      t_period = force->numeric(FLERR,arg[iarg+3]);
      iarg += 4;

    } else if (strcmp(arg[iarg],"iso") == 0) {
      if (iarg+4 > narg) error->all(FLERR,"Illegal fix rigid command");
      if (strcmp(style,"rigid/npt") != 0 && strcmp(style,"rigid/nph") != 0)
	      error->all(FLERR,"Illegal fix rigid command");
      pcouple = XYZ;
      p_start[0] = p_start[1] = p_start[2] = force->numeric(FLERR,arg[iarg+1]);
      p_stop[0] = p_stop[1] = p_stop[2] = force->numeric(FLERR,arg[iarg+2]);
      p_period[0] = p_period[1] = p_period[2] = 
        force->numeric(FLERR,arg[iarg+3]);
      p_flag[0] = p_flag[1] = p_flag[2] = 1;
      if (dimension == 2) {
	      p_start[2] = p_stop[2] = p_period[2] = 0.0;
      	p_flag[2] = 0;
      }
      iarg += 4;

    } else if (strcmp(arg[iarg],"aniso") == 0) {
      if (iarg+4 > narg) error->all(FLERR,"Illegal fix rigid command");
      if (strcmp(style,"rigid/npt") != 0 && strcmp(style,"rigid/nph") != 0)
	      error->all(FLERR,"Illegal fix rigid command");
      p_start[0] = p_start[1] = p_start[2] = force->numeric(FLERR,arg[iarg+1]);
      p_stop[0] = p_stop[1] = p_stop[2] = force->numeric(FLERR,arg[iarg+2]);
      p_period[0] = p_period[1] = p_period[2] = 
        force->numeric(FLERR,arg[iarg+3]);
      p_flag[0] = p_flag[1] = p_flag[2] = 1;
      if (dimension == 2) {
      	p_start[2] = p_stop[2] = p_period[2] = 0.0;
	      p_flag[2] = 0;
      }
      iarg += 4;

    } else if (strcmp(arg[iarg],"x") == 0) {
      if (iarg+4 > narg) error->all(FLERR,"Illegal fix rigid command");
      p_start[0] = force->numeric(FLERR,arg[iarg+1]);
      p_stop[0] = force->numeric(FLERR,arg[iarg+2]);
      p_period[0] = force->numeric(FLERR,arg[iarg+3]);
      p_flag[0] = 1;
      iarg += 4;

    } else if (strcmp(arg[iarg],"y") == 0) {
      if (iarg+4 > narg) error->all(FLERR,"Illegal fix rigid command");
      p_start[1] = force->numeric(FLERR,arg[iarg+1]);
      p_stop[1] = force->numeric(FLERR,arg[iarg+2]);
      p_period[1] = force->numeric(FLERR,arg[iarg+3]);
      p_flag[1] = 1;
      iarg += 4;

    } else if (strcmp(arg[iarg],"z") == 0) {
      if (iarg+4 > narg) error->all(FLERR,"Illegal fix rigid command");
      p_start[2] = force->numeric(FLERR,arg[iarg+1]);
      p_stop[2] = force->numeric(FLERR,arg[iarg+2]);
      p_period[2] = force->numeric(FLERR,arg[iarg+3]);
      p_flag[2] = 1;
      iarg += 4;

    } else if (strcmp(arg[iarg],"couple") == 0) {
      if (iarg+2 > narg) error->all(FLERR,"Illegal fix rigid command");
      if (strcmp(arg[iarg+1],"xyz") == 0) pcouple = XYZ;
      else if (strcmp(arg[iarg+1],"xy") == 0) pcouple = XY;
      else if (strcmp(arg[iarg+1],"yz") == 0) pcouple = YZ;
      else if (strcmp(arg[iarg+1],"xz") == 0) pcouple = XZ;
      else if (strcmp(arg[iarg+1],"none") == 0) pcouple = NONE;
      else error->all(FLERR,"Illegal fix rigid command");
      iarg += 2;

    } else if (strcmp(arg[iarg],"dilate") == 0) {
      if (iarg+2 > narg) 
        error->all(FLERR,"Illegal fix rigid nvt/npt/nph command");
      if (strcmp(arg[iarg+1],"all") == 0) allremap = 1;
      else {
        allremap = 0;
        delete [] id_dilate;
        int n = strlen(arg[iarg+1]) + 1;
        id_dilate = new char[n];
        strcpy(id_dilate,arg[iarg+1]);
        int idilate = group->find(id_dilate);
        if (idilate == -1)
          error->all(FLERR,
                     "Fix rigid npt/nph dilate group ID does not exist");
      }
      iarg += 2;

    } else if (strcmp(arg[iarg],"tparam") == 0) {
      if (iarg+4 > narg) error->all(FLERR,"Illegal fix rigid command");
      if (strcmp(style,"rigid/nvt") != 0 && strcmp(style,"rigid/npt") != 0)
        error->all(FLERR,"Illegal fix rigid command");
      t_chain = force->inumeric(FLERR,arg[iarg+1]);
      t_iter = force->inumeric(FLERR,arg[iarg+2]);
      t_order = force->inumeric(FLERR,arg[iarg+3]);
      iarg += 4;

    } else if (strcmp(arg[iarg],"pchain") == 0) {
      if (iarg+2 > narg) error->all(FLERR,"Illegal fix rigid command");
      if (strcmp(style,"rigid/npt") != 0 && strcmp(style,"rigid/nph") != 0)
        error->all(FLERR,"Illegal fix rigid command");
      p_chain = force->inumeric(FLERR,arg[iarg+1]);
      iarg += 2;

    } else if (strcmp(arg[iarg],"infile") == 0) {
      if (iarg+2 > narg) error->all(FLERR,"Illegal fix rigid command");
      delete [] infile;
      int n = strlen(arg[iarg+1]) + 1;
      infile = new char[n];
      strcpy(infile,arg[iarg+1]);
      restart_file = 1;
      iarg += 2;

    } else error->all(FLERR,"Illegal fix rigid command");
  }
  
  // set pstat_flag

  pstat_flag = 0;
  for (int i = 0; i < 3; i++) 
    if (p_flag[i]) pstat_flag = 1;

  if (pcouple == XYZ || (dimension == 2 && pcouple == XY)) pstyle = ISO;
  else pstyle = ANISO;
  
  // initialize Marsaglia RNG with processor-unique seed

  if (langflag) random = new RanMars(lmp,seed + me);
  else random = NULL;

  // initialize vector output quantities in case accessed before run

  for (i = 0; i < nbody; i++) {
    xcm[i][0] = xcm[i][1] = xcm[i][2] = 0.0;
    vcm[i][0] = vcm[i][1] = vcm[i][2] = 0.0;
    fcm[i][0] = fcm[i][1] = fcm[i][2] = 0.0;
    torque[i][0] = torque[i][1] = torque[i][2] = 0.0;
  }

  // nrigid[n] = # of atoms in Nth rigid body
  // error if one or zero atoms

  int *ncount = new int[nbody];
  for (ibody = 0; ibody < nbody; ibody++) ncount[ibody] = 0;

  int nlocal = atom->nlocal;

  for (i = 0; i < nlocal; i++)
    if (body[i] >= 0) ncount[body[i]]++;

  MPI_Allreduce(ncount,nrigid,nbody,MPI_INT,MPI_SUM,world);
  delete [] ncount;

  for (ibody = 0; ibody < nbody; ibody++)
    if (nrigid[ibody] <= 1) error->all(FLERR,"One or zero atoms in rigid body");

  // bitmasks for properties of extended particles

  POINT = 1;
  SPHERE = 2;
  ELLIPSOID = 4;
  LINE = 8;
  TRIANGLE = 16;
  DIPOLE = 32;
  OMEGA = 64;
  ANGMOM = 128;
  TORQUE = 256;

  MINUSPI = -MY_PI;
  TWOPI = 2.0*MY_PI;

  // if infile set, only setup rigid bodies once, using info from file
  // this means users cannot change atom properties like mass between runs
  // if they do, bodies will not reflect the changes

  staticflag = 0;
  if (infile) setup_bodies_static();

  // print statistics

  int nsum = 0;
  for (ibody = 0; ibody < nbody; ibody++) nsum += nrigid[ibody];

  if (me == 0) {
    if (screen) fprintf(screen,"%d rigid bodies with %d atoms\n",nbody,nsum);
    if (logfile) fprintf(logfile,"%d rigid bodies with %d atoms\n",nbody,nsum);
  }
}

/* ---------------------------------------------------------------------- */

FixRigid::~FixRigid()
{
  // unregister callbacks to this fix from Atom class

  atom->delete_callback(id,0);

  delete random;
  delete [] infile;
  memory->destroy(mol2body);
  memory->destroy(body2mol);

  // delete locally stored arrays

  memory->destroy(body);
  memory->destroy(displace);
  memory->destroy(eflags);
  memory->destroy(orient);
  memory->destroy(dorient);

  // delete nbody-length arrays

  memory->destroy(nrigid);
  memory->destroy(masstotal);
  memory->destroy(xcm);
  memory->destroy(vcm);
  memory->destroy(fcm);
  memory->destroy(inertia);
  memory->destroy(ex_space);
  memory->destroy(ey_space);
  memory->destroy(ez_space);
  memory->destroy(angmom);
  memory->destroy(omega);
  memory->destroy(torque);
  memory->destroy(quat);
  memory->destroy(imagebody);
  memory->destroy(fflag);
  memory->destroy(tflag);
  memory->destroy(langextra);

  memory->destroy(sum);
  memory->destroy(all);
  memory->destroy(remapflag);
}

/* ---------------------------------------------------------------------- */

int FixRigid::setmask()
{
  int mask = 0;
  mask |= INITIAL_INTEGRATE;
  mask |= FINAL_INTEGRATE;
  if (langflag) mask |= POST_FORCE;
  mask |= PRE_NEIGHBOR;
  mask |= INITIAL_INTEGRATE_RESPA;
  mask |= FINAL_INTEGRATE_RESPA;
  return mask;
}

/* ---------------------------------------------------------------------- */

void FixRigid::init()
{
  int i,ibody;

  triclinic = domain->triclinic;

  // atom style pointers to particles that store extra info

  avec_ellipsoid = (AtomVecEllipsoid *) atom->style_match("ellipsoid");
  avec_line = (AtomVecLine *) atom->style_match("line");
  avec_tri = (AtomVecTri *) atom->style_match("tri");

  // warn if more than one rigid fix

  int count = 0;
  for (i = 0; i < modify->nfix; i++)
    if (strcmp(modify->fix[i]->style,"rigid") == 0) count++;
  if (count > 1 && me == 0) error->warning(FLERR,"More than one fix rigid");

  // error if npt,nph fix comes before rigid fix

  for (i = 0; i < modify->nfix; i++) {
    if (strcmp(modify->fix[i]->style,"npt") == 0) break;
    if (strcmp(modify->fix[i]->style,"nph") == 0) break;
  }
  if (i < modify->nfix) {
    for (int j = i; j < modify->nfix; j++)
      if (strcmp(modify->fix[j]->style,"rigid") == 0)
        error->all(FLERR,"Rigid fix must come before NPT/NPH fix");
  }

  // timestep info

  dtv = update->dt;
  dtf = 0.5 * update->dt * force->ftm2v;
  dtq = 0.5 * update->dt;

  if (strstr(update->integrate_style,"respa"))
    step_respa = ((Respa *) update->integrate)->step;

  // setup rigid bodies, using current atom info
  // allows resetting of atom properties like mass between runs
  // only do this if not using an infile, else was called in constructor

  if (!infile) setup_bodies_static();

  // temperature scale factor

  double ndof = 0.0;
  for (ibody = 0; ibody < nbody; ibody++) {
    ndof += fflag[ibody][0] + fflag[ibody][1] + fflag[ibody][2];
    ndof += tflag[ibody][0] + tflag[ibody][1] + tflag[ibody][2];
  }
  if (ndof > 0.0) tfactor = force->mvv2e / (ndof * force->boltz);
  else tfactor = 0.0;
}

/* ----------------------------------------------------------------------
   compute initial fcm and torque on bodies, also initial virial
   reset all particle velocities to be consistent with vcm and omega
------------------------------------------------------------------------- */

void FixRigid::setup(int vflag)
{
  int i,n,ibody;

  // setup_bodies_dynamic sets vcm and angmom
  // so angmom_to_omega() and set_v() below will set per-atom vels correctly
  // re-calling it every run allows reset of body/atom velocities between runs

  setup_bodies_dynamic();

  // fcm = force on center-of-mass of each rigid body

  double **f = atom->f;
  int nlocal = atom->nlocal;

  for (ibody = 0; ibody < nbody; ibody++)
    for (i = 0; i < 6; i++) sum[ibody][i] = 0.0;

  for (i = 0; i < nlocal; i++) {
    if (body[i] < 0) continue;
    ibody = body[i];
    sum[ibody][0] += f[i][0];
    sum[ibody][1] += f[i][1];
    sum[ibody][2] += f[i][2];
  }

  MPI_Allreduce(sum[0],all[0],6*nbody,MPI_DOUBLE,MPI_SUM,world);

  for (ibody = 0; ibody < nbody; ibody++) {
    fcm[ibody][0] = all[ibody][0];
    fcm[ibody][1] = all[ibody][1];
    fcm[ibody][2] = all[ibody][2];
  }

  // torque = torque on each rigid body

  imageint *image = atom->image;
  double **x = atom->x;

  double dx,dy,dz;
  double unwrap[3];

  for (ibody = 0; ibody < nbody; ibody++)
    for (i = 0; i < 6; i++) sum[ibody][i] = 0.0;

  for (i = 0; i < nlocal; i++) {
    if (body[i] < 0) continue;
    ibody = body[i];

    domain->unmap(x[i],image[i],unwrap);
    dx = unwrap[0] - xcm[ibody][0];
    dy = unwrap[1] - xcm[ibody][1];
    dz = unwrap[2] - xcm[ibody][2];

    sum[ibody][0] += dy * f[i][2] - dz * f[i][1];
    sum[ibody][1] += dz * f[i][0] - dx * f[i][2];
    sum[ibody][2] += dx * f[i][1] - dy * f[i][0];
  }

  // extended particles add their torque to torque of body

  if (extended) {
    double **torque_one = atom->torque;

    for (i = 0; i < nlocal; i++) {
      if (body[i] < 0) continue;
      ibody = body[i];
      if (eflags[i] & TORQUE) {
        sum[ibody][0] += torque_one[i][0];
        sum[ibody][1] += torque_one[i][1];
        sum[ibody][2] += torque_one[i][2];
      }
    }
  }

  MPI_Allreduce(sum[0],all[0],6*nbody,MPI_DOUBLE,MPI_SUM,world);

  for (ibody = 0; ibody < nbody; ibody++) {
    torque[ibody][0] = all[ibody][0];
    torque[ibody][1] = all[ibody][1];
    torque[ibody][2] = all[ibody][2];
  }

  // zero langextra in case Langevin thermostat not used
  // no point to calling post_force() here since langextra
  // is only added to fcm/torque in final_integrate()

  for (ibody = 0; ibody < nbody; ibody++)
    for (i = 0; i < 6; i++) langextra[ibody][i] = 0.0;

  // virial setup before call to set_v

  if (vflag) v_setup(vflag);
  else evflag = 0;

  // set velocities from angmom & omega

  for (ibody = 0; ibody < nbody; ibody++)
    MathExtra::angmom_to_omega(angmom[ibody],ex_space[ibody],ey_space[ibody],
                               ez_space[ibody],inertia[ibody],omega[ibody]);
  set_v();

  // guesstimate virial as 2x the set_v contribution

  if (vflag_global)
    for (n = 0; n < 6; n++) virial[n] *= 2.0;
  if (vflag_atom) {
    for (i = 0; i < nlocal; i++)
      for (n = 0; n < 6; n++)
        vatom[i][n] *= 2.0;
  }
}

/* ---------------------------------------------------------------------- */

void FixRigid::initial_integrate(int vflag)
{
  double dtfm;

  for (int ibody = 0; ibody < nbody; ibody++) {

    // update vcm by 1/2 step

    dtfm = dtf / masstotal[ibody];
    vcm[ibody][0] += dtfm * fcm[ibody][0] * fflag[ibody][0];
    vcm[ibody][1] += dtfm * fcm[ibody][1] * fflag[ibody][1];
    vcm[ibody][2] += dtfm * fcm[ibody][2] * fflag[ibody][2];

    // update xcm by full step

    xcm[ibody][0] += dtv * vcm[ibody][0];
    xcm[ibody][1] += dtv * vcm[ibody][1];
    xcm[ibody][2] += dtv * vcm[ibody][2];

    // update angular momentum by 1/2 step

    angmom[ibody][0] += dtf * torque[ibody][0] * tflag[ibody][0];
    angmom[ibody][1] += dtf * torque[ibody][1] * tflag[ibody][1];
    angmom[ibody][2] += dtf * torque[ibody][2] * tflag[ibody][2];

    // compute omega at 1/2 step from angmom at 1/2 step and current q
    // update quaternion a full step via Richardson iteration
    // returns new normalized quaternion, also updated omega at 1/2 step
    // update ex,ey,ez to reflect new quaternion

    MathExtra::angmom_to_omega(angmom[ibody],ex_space[ibody],ey_space[ibody],
                               ez_space[ibody],inertia[ibody],omega[ibody]);
    MathExtra::richardson(quat[ibody],angmom[ibody],omega[ibody],
                          inertia[ibody],dtq);
    MathExtra::q_to_exyz(quat[ibody],
                         ex_space[ibody],ey_space[ibody],ez_space[ibody]);
  }

  // virial setup before call to set_xv

  if (vflag) v_setup(vflag);
  else evflag = 0;

  // set coords/orient and velocity/rotation of atoms in rigid bodies
  // from quarternion and omega

  set_xv();
}

/* ----------------------------------------------------------------------
   apply Langevin thermostat to all 6 DOF of rigid bodies
   computed by proc 0, broadcast to other procs
   unlike fix langevin, this stores extra force in extra arrays,
     which are added in when final_integrate() calculates a new fcm/torque
------------------------------------------------------------------------- */

void FixRigid::post_force(int vflag)
{
  if (me == 0) {
    double gamma1,gamma2;

    double delta = update->ntimestep - update->beginstep;
    if (delta != 0.0) delta /= update->endstep - update->beginstep;
    t_target = t_start + delta * (t_stop-t_start);
    double tsqrt = sqrt(t_target);

    double boltz = force->boltz;
    double dt = update->dt;
    double mvv2e = force->mvv2e;
    double ftm2v = force->ftm2v;

    for (int i = 0; i < nbody; i++) {
      gamma1 = -masstotal[i] / t_period / ftm2v;
      gamma2 = sqrt(masstotal[i]) * tsqrt *
        sqrt(24.0*boltz/t_period/dt/mvv2e) / ftm2v;
      langextra[i][0] = gamma1*vcm[i][0] + gamma2*(random->uniform()-0.5);
      langextra[i][1] = gamma1*vcm[i][1] + gamma2*(random->uniform()-0.5);
      langextra[i][2] = gamma1*vcm[i][2] + gamma2*(random->uniform()-0.5);

      gamma1 = -1.0 / t_period / ftm2v;
      gamma2 = tsqrt * sqrt(24.0*boltz/t_period/dt/mvv2e) / ftm2v;
      langextra[i][3] = inertia[i][0]*gamma1*omega[i][0] +
        sqrt(inertia[i][0])*gamma2*(random->uniform()-0.5);
      langextra[i][4] = inertia[i][1]*gamma1*omega[i][1] +
        sqrt(inertia[i][1])*gamma2*(random->uniform()-0.5);
      langextra[i][5] = inertia[i][2]*gamma1*omega[i][2] +
        sqrt(inertia[i][2])*gamma2*(random->uniform()-0.5);
    }
  }

  MPI_Bcast(&langextra[0][0],6*nbody,MPI_DOUBLE,0,world);
}

/* ---------------------------------------------------------------------- */

void FixRigid::final_integrate()
{
  int i,ibody;
  double dtfm;

  // sum over atoms to get force and torque on rigid body

  imageint *image = atom->image;
  double **x = atom->x;
  double **f = atom->f;
  int nlocal = atom->nlocal;

  double dx,dy,dz;
  double unwrap[3];

  for (ibody = 0; ibody < nbody; ibody++)
    for (i = 0; i < 6; i++) sum[ibody][i] = 0.0;

  for (i = 0; i < nlocal; i++) {
    if (body[i] < 0) continue;
    ibody = body[i];

    sum[ibody][0] += f[i][0];
    sum[ibody][1] += f[i][1];
    sum[ibody][2] += f[i][2];

    domain->unmap(x[i],image[i],unwrap);
    dx = unwrap[0] - xcm[ibody][0];
    dy = unwrap[1] - xcm[ibody][1];
    dz = unwrap[2] - xcm[ibody][2];

    sum[ibody][3] += dy*f[i][2] - dz*f[i][1];
    sum[ibody][4] += dz*f[i][0] - dx*f[i][2];
    sum[ibody][5] += dx*f[i][1] - dy*f[i][0];
  }

  // extended particles add their torque to torque of body

  if (extended) {
    double **torque_one = atom->torque;

    for (i = 0; i < nlocal; i++) {
      if (body[i] < 0) continue;
      ibody = body[i];

      if (eflags[i] & TORQUE) {
        sum[ibody][3] += torque_one[i][0];
        sum[ibody][4] += torque_one[i][1];
        sum[ibody][5] += torque_one[i][2];
      }
    }
  }

  MPI_Allreduce(sum[0],all[0],6*nbody,MPI_DOUBLE,MPI_SUM,world);

  // update vcm and angmom
  // include Langevin thermostat forces
  // fflag,tflag = 0 for some dimensions in 2d

  for (ibody = 0; ibody < nbody; ibody++) {
    fcm[ibody][0] = all[ibody][0] + langextra[ibody][0];
    fcm[ibody][1] = all[ibody][1] + langextra[ibody][1];
    fcm[ibody][2] = all[ibody][2] + langextra[ibody][2];
    torque[ibody][0] = all[ibody][3] + langextra[ibody][3];
    torque[ibody][1] = all[ibody][4] + langextra[ibody][4];
    torque[ibody][2] = all[ibody][5] + langextra[ibody][5];

    // update vcm by 1/2 step

    dtfm = dtf / masstotal[ibody];
    vcm[ibody][0] += dtfm * fcm[ibody][0] * fflag[ibody][0];
    vcm[ibody][1] += dtfm * fcm[ibody][1] * fflag[ibody][1];
    vcm[ibody][2] += dtfm * fcm[ibody][2] * fflag[ibody][2];

    // update angular momentum by 1/2 step

    angmom[ibody][0] += dtf * torque[ibody][0] * tflag[ibody][0];
    angmom[ibody][1] += dtf * torque[ibody][1] * tflag[ibody][1];
    angmom[ibody][2] += dtf * torque[ibody][2] * tflag[ibody][2];

    MathExtra::angmom_to_omega(angmom[ibody],ex_space[ibody],ey_space[ibody],
                               ez_space[ibody],inertia[ibody],omega[ibody]);
  }

  // set velocity/rotation of atoms in rigid bodies
  // virial is already setup from initial_integrate

  set_v();
}

/* ---------------------------------------------------------------------- */

void FixRigid::initial_integrate_respa(int vflag, int ilevel, int iloop)
{
  dtv = step_respa[ilevel];
  dtf = 0.5 * step_respa[ilevel] * force->ftm2v;
  dtq = 0.5 * step_respa[ilevel];

  if (ilevel == 0) initial_integrate(vflag);
  else final_integrate();
}

/* ---------------------------------------------------------------------- */

void FixRigid::final_integrate_respa(int ilevel, int iloop)
{
  dtf = 0.5 * step_respa[ilevel] * force->ftm2v;
  final_integrate();
}

/* ----------------------------------------------------------------------
   remap xcm of each rigid body back into periodic simulation box
   done during pre_neighbor so will be after call to pbc()
     and after fix_deform::pre_exchange() may have flipped box
   use domain->remap() in case xcm is far away from box
     due to 1st definition of rigid body or due to box flip
   if don't do this, then atoms of a body which drifts far away
     from a triclinic box will be remapped back into box
     with huge displacements when the box tilt changes via set_x()
   adjust image flag of body and image flags of all atoms in body
------------------------------------------------------------------------- */

void FixRigid::pre_neighbor()
{
  imageint original,oldimage,newimage;

  for (int ibody = 0; ibody < nbody; ibody++) {
    original = imagebody[ibody];
    domain->remap(xcm[ibody],imagebody[ibody]);

    if (original == imagebody[ibody]) remapflag[ibody][3] = 0;
    else {
      oldimage = original & IMGMASK;
      newimage = imagebody[ibody] & IMGMASK;
      remapflag[ibody][0] = newimage - oldimage;
      oldimage = (original >> IMGBITS) & IMGMASK;
      newimage = (imagebody[ibody] >> IMGBITS) & IMGMASK;
      remapflag[ibody][1] = newimage - oldimage;
      oldimage = original >> IMG2BITS;
      newimage = imagebody[ibody] >> IMG2BITS;
      remapflag[ibody][2] = newimage - oldimage;
      remapflag[ibody][3] = 1;
    }
  }

  // adjust image flags of any atom in a rigid body whose xcm was remapped
  // subtracting remapflag = new-old keeps ix,iy,iz near 0
  //   so body is always in central simulation box

  imageint *image = atom->image;
  int nlocal = atom->nlocal;

  int ibody;
  imageint idim,otherdims;

  for (int i = 0; i < nlocal; i++) {
    if (body[i] == -1) continue;
    if (remapflag[body[i]][3] == 0) continue;
    ibody = body[i];

    if (remapflag[ibody][0]) {
      idim = image[i] & IMGMASK;
      otherdims = image[i] ^ idim;
      idim -= remapflag[ibody][0];
      idim &= IMGMASK;
      image[i] = otherdims | idim;
    }
    if (remapflag[ibody][1]) {
      idim = (image[i] >> IMGBITS) & IMGMASK;
      otherdims = image[i] ^ (idim << IMGBITS);
      idim -= remapflag[ibody][1];
      idim &= IMGMASK;
      image[i] = otherdims | (idim << IMGBITS);
    }
    if (remapflag[ibody][2]) {
      idim = image[i] >> IMG2BITS;
      otherdims = image[i] ^ (idim << IMG2BITS);
      idim -= remapflag[ibody][2];
      idim &= IMGMASK;
      image[i] = otherdims | (idim << IMG2BITS);
    }
  }
}

/* ----------------------------------------------------------------------
   count # of DOF removed by rigid bodies for atoms in igroup
   return total count of DOF
------------------------------------------------------------------------- */

int FixRigid::dof(int tgroup)
{
  // cannot count DOF correctly unless setup_bodies_static() has been called

  if (!staticflag) {
    if (comm->me == 0) 
      error->warning(FLERR,"Cannot count rigid body degrees-of-freedom "
                     "before bodies are initialized");
    return 0;
  }

  int tgroupbit = group->bitmask[tgroup];

  // nall = # of point particles in each rigid body
  // mall = # of finite-size particles in each rigid body
  // particles must also be in temperature group

  int *mask = atom->mask;
  int nlocal = atom->nlocal;

  int *ncount = new int[nbody];
  int *mcount = new int[nbody];
  for (int ibody = 0; ibody < nbody; ibody++)
    ncount[ibody] = mcount[ibody] = 0;

  for (int i = 0; i < nlocal; i++)
    if (body[i] >= 0 && mask[i] & tgroupbit) {
<<<<<<< HEAD
      // do not count point particles and point dipoles as extended particles
      if (extended && (eflags[i] & ~(POINT|DIPOLE))) mcount[body[i]]++;
=======
      // do not count point particles or point dipoles as extended particles
      // a spheroid dipole will be counted as extended
      if (extended && (eflags[i] & ~(POINT | DIPOLE))) mcount[body[i]]++;
>>>>>>> 3c864bd3
      else ncount[body[i]]++;
    }

  int *nall = new int[nbody];
  int *mall = new int[nbody];
  MPI_Allreduce(ncount,nall,nbody,MPI_INT,MPI_SUM,world);
  MPI_Allreduce(mcount,mall,nbody,MPI_INT,MPI_SUM,world);

  // warn if nall+mall != nrigid for any body included in temperature group

  int flag = 0;
  for (int ibody = 0; ibody < nbody; ibody++) {
    if (nall[ibody]+mall[ibody] > 0 &&
        nall[ibody]+mall[ibody] != nrigid[ibody]) flag = 1;
  }
  if (flag && me == 0)
    error->warning(FLERR,"Computing temperature of portions of rigid bodies");

  // remove appropriate DOFs for each rigid body wholly in temperature group
  // N = # of point particles in body
  // M = # of finite-size particles in body
  // 3d body has 3N + 6M dof to start with
  // 2d body has 2N + 3M dof to start with
  // 3d point-particle body with all non-zero I should have 6 dof, remove 3N-6
  // 3d point-particle body (linear) with a 0 I should have 5 dof, remove 3N-5
  // 2d point-particle body should have 3 dof, remove 2N-3
  // 3d body with any finite-size M should have 6 dof, remove (3N+6M) - 6
  // 2d body with any finite-size M should have 3 dof, remove (2N+3M) - 3

  int n = 0;
  if (domain->dimension == 3) {
    for (int ibody = 0; ibody < nbody; ibody++)
      if (nall[ibody]+mall[ibody] == nrigid[ibody]) {
        n += 3*nall[ibody] + 6*mall[ibody] - 6;
        if (inertia[ibody][0] == 0.0 || inertia[ibody][1] == 0.0 ||
            inertia[ibody][2] == 0.0) n++;
      }
  } else if (domain->dimension == 2) {
    for (int ibody = 0; ibody < nbody; ibody++)
      if (nall[ibody]+mall[ibody] == nrigid[ibody])
        n += 2*nall[ibody] + 3*mall[ibody] - 3;
  }

  delete [] ncount;
  delete [] mcount;
  delete [] nall;
  delete [] mall;

  return n;
}

/* ----------------------------------------------------------------------
   adjust xcm of each rigid body due to box deformation
   called by various fixes that change box size/shape
   flag = 0/1 means map from box to lamda coords or vice versa
------------------------------------------------------------------------- */

void FixRigid::deform(int flag)
{
  if (flag == 0)
    for (int ibody = 0; ibody < nbody; ibody++)
      domain->x2lamda(xcm[ibody],xcm[ibody]);
  else
    for (int ibody = 0; ibody < nbody; ibody++)
      domain->lamda2x(xcm[ibody],xcm[ibody]);
}

/* ----------------------------------------------------------------------
   set space-frame coords and velocity of each atom in each rigid body
   set orientation and rotation of extended particles
   x = Q displace + Xcm, mapped back to periodic box
   v = Vcm + (W cross (x - Xcm))
------------------------------------------------------------------------- */

void FixRigid::set_xv()
{
  int ibody;
  int xbox,ybox,zbox;
  double x0,x1,x2,v0,v1,v2,fc0,fc1,fc2,massone;
  double xy,xz,yz;
  double ione[3],exone[3],eyone[3],ezone[3],vr[6],p[3][3];

  imageint *image = atom->image;
  double **x = atom->x;
  double **v = atom->v;
  double **f = atom->f;
  double *rmass = atom->rmass;
  double *mass = atom->mass;
  int *type = atom->type;
  int nlocal = atom->nlocal;

  double xprd = domain->xprd;
  double yprd = domain->yprd;
  double zprd = domain->zprd;

  if (triclinic) {
    xy = domain->xy;
    xz = domain->xz;
    yz = domain->yz;
  }

  // set x and v of each atom

  for (int i = 0; i < nlocal; i++) {
    if (body[i] < 0) continue;
    ibody = body[i];

    xbox = (image[i] & IMGMASK) - IMGMAX;
    ybox = (image[i] >> IMGBITS & IMGMASK) - IMGMAX;
    zbox = (image[i] >> IMG2BITS) - IMGMAX;

    // save old positions and velocities for virial

    if (evflag) {
      if (triclinic == 0) {
        x0 = x[i][0] + xbox*xprd;
        x1 = x[i][1] + ybox*yprd;
        x2 = x[i][2] + zbox*zprd;
      } else {
        x0 = x[i][0] + xbox*xprd + ybox*xy + zbox*xz;
        x1 = x[i][1] + ybox*yprd + zbox*yz;
        x2 = x[i][2] + zbox*zprd;
      }
      v0 = v[i][0];
      v1 = v[i][1];
      v2 = v[i][2];
    }

    // x = displacement from center-of-mass, based on body orientation
    // v = vcm + omega around center-of-mass

    MathExtra::matvec(ex_space[ibody],ey_space[ibody],
                      ez_space[ibody],displace[i],x[i]);

    v[i][0] = omega[ibody][1]*x[i][2] - omega[ibody][2]*x[i][1] +
      vcm[ibody][0];
    v[i][1] = omega[ibody][2]*x[i][0] - omega[ibody][0]*x[i][2] +
      vcm[ibody][1];
    v[i][2] = omega[ibody][0]*x[i][1] - omega[ibody][1]*x[i][0] +
      vcm[ibody][2];

    // add center of mass to displacement
    // map back into periodic box via xbox,ybox,zbox
    // for triclinic, add in box tilt factors as well

    if (triclinic == 0) {
      x[i][0] += xcm[ibody][0] - xbox*xprd;
      x[i][1] += xcm[ibody][1] - ybox*yprd;
      x[i][2] += xcm[ibody][2] - zbox*zprd;
    } else {
      x[i][0] += xcm[ibody][0] - xbox*xprd - ybox*xy - zbox*xz;
      x[i][1] += xcm[ibody][1] - ybox*yprd - zbox*yz;
      x[i][2] += xcm[ibody][2] - zbox*zprd;
    }

    // virial = unwrapped coords dotted into body constraint force
    // body constraint force = implied force due to v change minus f external
    // assume f does not include forces internal to body
    // 1/2 factor b/c final_integrate contributes other half
    // assume per-atom contribution is due to constraint force on that atom

    if (evflag) {
      if (rmass) massone = rmass[i];
      else massone = mass[type[i]];
      fc0 = massone*(v[i][0] - v0)/dtf - f[i][0];
      fc1 = massone*(v[i][1] - v1)/dtf - f[i][1];
      fc2 = massone*(v[i][2] - v2)/dtf - f[i][2];

      vr[0] = 0.5*x0*fc0;
      vr[1] = 0.5*x1*fc1;
      vr[2] = 0.5*x2*fc2;
      vr[3] = 0.5*x0*fc1;
      vr[4] = 0.5*x0*fc2;
      vr[5] = 0.5*x1*fc2;

      v_tally(1,&i,1.0,vr);
    }
  }

  // set orientation, omega, angmom of each extended particle

  if (extended) {
    double theta_body,theta;
    double *shape,*quatatom,*inertiaatom;

    AtomVecEllipsoid::Bonus *ebonus;
    if (avec_ellipsoid) ebonus = avec_ellipsoid->bonus;
    AtomVecLine::Bonus *lbonus;
    if (avec_line) lbonus = avec_line->bonus;
    AtomVecTri::Bonus *tbonus;
    if (avec_tri) tbonus = avec_tri->bonus;
    double **omega_one = atom->omega;
    double **angmom_one = atom->angmom;
    double **mu = atom->mu;
    int *ellipsoid = atom->ellipsoid;
    int *line = atom->line;
    int *tri = atom->tri;

    for (int i = 0; i < nlocal; i++) {
      if (body[i] < 0) continue;
      ibody = body[i];

      if (eflags[i] & SPHERE) {
        omega_one[i][0] = omega[ibody][0];
        omega_one[i][1] = omega[ibody][1];
        omega_one[i][2] = omega[ibody][2];
      } else if (eflags[i] & ELLIPSOID) {
        shape = ebonus[ellipsoid[i]].shape;
        quatatom = ebonus[ellipsoid[i]].quat;
        MathExtra::quatquat(quat[ibody],orient[i],quatatom);
        MathExtra::qnormalize(quatatom);
        ione[0] = EINERTIA*rmass[i] * (shape[1]*shape[1] + shape[2]*shape[2]);
        ione[1] = EINERTIA*rmass[i] * (shape[0]*shape[0] + shape[2]*shape[2]);
        ione[2] = EINERTIA*rmass[i] * (shape[0]*shape[0] + shape[1]*shape[1]);
        MathExtra::q_to_exyz(quatatom,exone,eyone,ezone);
        MathExtra::omega_to_angmom(omega[ibody],exone,eyone,ezone,ione,
                                   angmom_one[i]);
      } else if (eflags[i] & LINE) {
        if (quat[ibody][3] >= 0.0) theta_body = 2.0*acos(quat[ibody][0]);
        else theta_body = -2.0*acos(quat[ibody][0]);
        theta = orient[i][0] + theta_body;
        while (theta <= MINUSPI) theta += TWOPI;
        while (theta > MY_PI) theta -= TWOPI;
        lbonus[line[i]].theta = theta;
        omega_one[i][0] = omega[ibody][0];
        omega_one[i][1] = omega[ibody][1];
        omega_one[i][2] = omega[ibody][2];
      } else if (eflags[i] & TRIANGLE) {
        inertiaatom = tbonus[tri[i]].inertia;
        quatatom = tbonus[tri[i]].quat;
        MathExtra::quatquat(quat[ibody],orient[i],quatatom);
        MathExtra::qnormalize(quatatom);
        MathExtra::q_to_exyz(quatatom,exone,eyone,ezone);
        MathExtra::omega_to_angmom(omega[ibody],exone,eyone,ezone,
                                   inertiaatom,angmom_one[i]);
      }
      if (eflags[i] & DIPOLE) {
        MathExtra::quat_to_mat(quat[ibody],p);
        MathExtra::matvec(p,dorient[i],mu[i]);
        MathExtra::snormalize3(mu[i][3],mu[i],mu[i]);
      }
    }
  }
}

/* ----------------------------------------------------------------------
   set space-frame velocity of each atom in a rigid body
   set omega and angmom of extended particles
   v = Vcm + (W cross (x - Xcm))
------------------------------------------------------------------------- */

void FixRigid::set_v()
{
  int xbox,ybox,zbox;
  double x0,x1,x2,v0,v1,v2,fc0,fc1,fc2,massone;
  double xy,xz,yz;
  double ione[3],exone[3],eyone[3],ezone[3],delta[3],vr[6];

  double **x = atom->x;
  double **v = atom->v;
  double **f = atom->f;
  double *rmass = atom->rmass;
  double *mass = atom->mass;
  int *type = atom->type;
  imageint *image = atom->image;
  int nlocal = atom->nlocal;

  double xprd = domain->xprd;
  double yprd = domain->yprd;
  double zprd = domain->zprd;
  if (triclinic) {
    xy = domain->xy;
    xz = domain->xz;
    yz = domain->yz;
  }

  // set v of each atom

  for (int i = 0; i < nlocal; i++) {
    if (body[i] < 0) continue;
    const int ibody = body[i];

    MathExtra::matvec(ex_space[ibody],ey_space[ibody],
                      ez_space[ibody],displace[i],delta);

    // save old velocities for virial

    if (evflag) {
      v0 = v[i][0];
      v1 = v[i][1];
      v2 = v[i][2];
    }

    v[i][0] = omega[ibody][1]*delta[2] - omega[ibody][2]*delta[1] +
      vcm[ibody][0];
    v[i][1] = omega[ibody][2]*delta[0] - omega[ibody][0]*delta[2] +
      vcm[ibody][1];
    v[i][2] = omega[ibody][0]*delta[1] - omega[ibody][1]*delta[0] +
      vcm[ibody][2];

    // virial = unwrapped coords dotted into body constraint force
    // body constraint force = implied force due to v change minus f external
    // assume f does not include forces internal to body
    // 1/2 factor b/c initial_integrate contributes other half
    // assume per-atom contribution is due to constraint force on that atom

    if (evflag) {
      if (rmass) massone = rmass[i];
      else massone = mass[type[i]];
      fc0 = massone*(v[i][0] - v0)/dtf - f[i][0];
      fc1 = massone*(v[i][1] - v1)/dtf - f[i][1];
      fc2 = massone*(v[i][2] - v2)/dtf - f[i][2];

      xbox = (image[i] & IMGMASK) - IMGMAX;
      ybox = (image[i] >> IMGBITS & IMGMASK) - IMGMAX;
      zbox = (image[i] >> IMG2BITS) - IMGMAX;

      if (triclinic == 0) {
        x0 = x[i][0] + xbox*xprd;
        x1 = x[i][1] + ybox*yprd;
        x2 = x[i][2] + zbox*zprd;
      } else {
        x0 = x[i][0] + xbox*xprd + ybox*xy + zbox*xz;
        x1 = x[i][1] + ybox*yprd + zbox*yz;
        x2 = x[i][2] + zbox*zprd;
      }

      vr[0] = 0.5*x0*fc0;
      vr[1] = 0.5*x1*fc1;
      vr[2] = 0.5*x2*fc2;
      vr[3] = 0.5*x0*fc1;
      vr[4] = 0.5*x0*fc2;
      vr[5] = 0.5*x1*fc2;

      v_tally(1,&i,1.0,vr);
    }
  }

  // set omega, angmom of each extended particle

  if (extended) {
    double *shape,*quatatom,*inertiaatom;

    AtomVecEllipsoid::Bonus *ebonus;
    if (avec_ellipsoid) ebonus = avec_ellipsoid->bonus;
    AtomVecTri::Bonus *tbonus;
    if (avec_tri) tbonus = avec_tri->bonus;
    double **omega_one = atom->omega;
    double **angmom_one = atom->angmom;
    int *ellipsoid = atom->ellipsoid;
    int *tri = atom->tri;

    for (int i = 0; i < nlocal; i++) {
      if (body[i] < 0) continue;
      const int ibody = body[i];

      if (eflags[i] & SPHERE) {
        omega_one[i][0] = omega[ibody][0];
        omega_one[i][1] = omega[ibody][1];
        omega_one[i][2] = omega[ibody][2];
      } else if (eflags[i] & ELLIPSOID) {
        shape = ebonus[ellipsoid[i]].shape;
        quatatom = ebonus[ellipsoid[i]].quat;
        ione[0] = EINERTIA*rmass[i] * (shape[1]*shape[1] + shape[2]*shape[2]);
        ione[1] = EINERTIA*rmass[i] * (shape[0]*shape[0] + shape[2]*shape[2]);
        ione[2] = EINERTIA*rmass[i] * (shape[0]*shape[0] + shape[1]*shape[1]);
        MathExtra::q_to_exyz(quatatom,exone,eyone,ezone);
        MathExtra::omega_to_angmom(omega[ibody],exone,eyone,ezone,ione,
                                   angmom_one[i]);
      } else if (eflags[i] & LINE) {
        omega_one[i][0] = omega[ibody][0];
        omega_one[i][1] = omega[ibody][1];
        omega_one[i][2] = omega[ibody][2];
      } else if (eflags[i] & TRIANGLE) {
        inertiaatom = tbonus[tri[i]].inertia;
        quatatom = tbonus[tri[i]].quat;
        MathExtra::q_to_exyz(quatatom,exone,eyone,ezone);
        MathExtra::omega_to_angmom(omega[ibody],exone,eyone,ezone,
                                   inertiaatom,angmom_one[i]);
      }
    }
  }
}

/* ----------------------------------------------------------------------
   initialization of static rigid body attributes
   called from init() so body/atom properties can be changed between runs
   unless reading from infile, in which case called once from constructor
   sets extended flags, masstotal, center-of-mass
   sets Cartesian and diagonalized inertia tensor
   sets body image flags, but only on first call
------------------------------------------------------------------------- */

void FixRigid::setup_bodies_static()
{
  int i,ibody;

  // extended = 1 if any particle in a rigid body is finite size
  //              or has a dipole moment

  extended = orientflag = dorientflag = 0;

  AtomVecEllipsoid::Bonus *ebonus;
  if (avec_ellipsoid) ebonus = avec_ellipsoid->bonus;
  AtomVecLine::Bonus *lbonus;
  if (avec_line) lbonus = avec_line->bonus;
  AtomVecTri::Bonus *tbonus;
  if (avec_tri) tbonus = avec_tri->bonus;
  double **mu = atom->mu;
  double *radius = atom->radius;
  double *rmass = atom->rmass;
  double *mass = atom->mass;
  int *ellipsoid = atom->ellipsoid;
  int *line = atom->line;
  int *tri = atom->tri;
  int *type = atom->type;
  int nlocal = atom->nlocal;

  if (atom->radius_flag || atom->ellipsoid_flag || atom->line_flag ||
      atom->tri_flag || atom->mu_flag) {
    int flag = 0;
    for (i = 0; i < nlocal; i++) {
      if (body[i] < 0) continue;
      if (radius && radius[i] > 0.0) flag = 1;
      if (ellipsoid && ellipsoid[i] >= 0) flag = 1;
      if (line && line[i] >= 0) flag = 1;
      if (tri && tri[i] >= 0) flag = 1;
      if (mu && mu[i][3] > 0.0) flag = 1;
    }

    MPI_Allreduce(&flag,&extended,1,MPI_INT,MPI_MAX,world);
  }

  // grow extended arrays and set extended flags for each particle
  // orientflag = 4 if any particle stores ellipsoid or tri orientation
  // orientflag = 1 if any particle stores line orientation
  // dorientflag = 1 if any particle stores dipole orientation

  if (extended) {
    if (atom->ellipsoid_flag) orientflag = 4;
    if (atom->line_flag) orientflag = 1;
    if (atom->tri_flag) orientflag = 4;
    if (atom->mu_flag) dorientflag = 1;
    grow_arrays(atom->nmax);

    for (i = 0; i < nlocal; i++) {
      eflags[i] = 0;
      if (body[i] < 0) continue;

      // set to POINT or SPHERE or ELLIPSOID or LINE

      if (radius && radius[i] > 0.0) {
        eflags[i] |= SPHERE;
        eflags[i] |= OMEGA;
        eflags[i] |= TORQUE;
      } else if (ellipsoid && ellipsoid[i] >= 0) {
        eflags[i] |= ELLIPSOID;
        eflags[i] |= ANGMOM;
        eflags[i] |= TORQUE;
      } else if (line && line[i] >= 0) {
        eflags[i] |= LINE;
        eflags[i] |= OMEGA;
        eflags[i] |= TORQUE;
      } else if (tri && tri[i] >= 0) {
        eflags[i] |= TRIANGLE;
        eflags[i] |= ANGMOM;
        eflags[i] |= TORQUE;
      } else eflags[i] |= POINT;

      // set DIPOLE if atom->mu and mu[3] > 0.0

      if (atom->mu_flag && mu[i][3] > 0.0)
        eflags[i] |= DIPOLE;
    }
  }

  // compute masstotal & center-of-mass of each rigid body
  // error if image flag is not 0 in a non-periodic dim

  double **x = atom->x;
  imageint *image = atom->image;

  int *periodicity = domain->periodicity;
  double xprd = domain->xprd;
  double yprd = domain->yprd;
  double zprd = domain->zprd;
  double xy = domain->xy;
  double xz = domain->xz;
  double yz = domain->yz;

  for (ibody = 0; ibody < nbody; ibody++)
    for (i = 0; i < 6; i++) sum[ibody][i] = 0.0;
  int xbox,ybox,zbox;
  double massone,xunwrap,yunwrap,zunwrap;

  for (i = 0; i < nlocal; i++) {
    if (body[i] < 0) continue;
    ibody = body[i];

    xbox = (image[i] & IMGMASK) - IMGMAX;
    ybox = (image[i] >> IMGBITS & IMGMASK) - IMGMAX;
    zbox = (image[i] >> IMG2BITS) - IMGMAX;
    if (rmass) massone = rmass[i];
    else massone = mass[type[i]];

    if ((xbox && !periodicity[0]) || (ybox && !periodicity[1]) ||
        (zbox && !periodicity[2]))
      error->one(FLERR,"Fix rigid atom has non-zero image flag "
                 "in a non-periodic dimension");

    if (triclinic == 0) {
      xunwrap = x[i][0] + xbox*xprd;
      yunwrap = x[i][1] + ybox*yprd;
      zunwrap = x[i][2] + zbox*zprd;
    } else {
      xunwrap = x[i][0] + xbox*xprd + ybox*xy + zbox*xz;
      yunwrap = x[i][1] + ybox*yprd + zbox*yz;
      zunwrap = x[i][2] + zbox*zprd;
    }

    sum[ibody][0] += xunwrap * massone;
    sum[ibody][1] += yunwrap * massone;
    sum[ibody][2] += zunwrap * massone;
    sum[ibody][3] += massone;
  }

  MPI_Allreduce(sum[0],all[0],6*nbody,MPI_DOUBLE,MPI_SUM,world);

  for (ibody = 0; ibody < nbody; ibody++) {
    masstotal[ibody] = all[ibody][3];
    xcm[ibody][0] = all[ibody][0]/masstotal[ibody];
    xcm[ibody][1] = all[ibody][1]/masstotal[ibody];
    xcm[ibody][2] = all[ibody][2]/masstotal[ibody];
  }

  // overwrite masstotal and center-of-mass with file values
  // inbody[i] = 0/1 if Ith rigid body is initialized by file

  int *inbody;
  if (infile) {
    memory->create(inbody,nbody,"rigid:inbody");
    for (ibody = 0; ibody < nbody; ibody++) inbody[ibody] = 0;
    readfile(0,masstotal,xcm,inbody);
  }

  // set image flags for each rigid body to default values
  // then remap the xcm of each body back into simulation box if needed
  // staticflag check insures this in only done once, not on successive runs

  if (!staticflag) {
    for (ibody = 0; ibody < nbody; ibody++)
      imagebody[ibody] = ((imageint) IMGMAX << IMG2BITS) | 
        ((imageint) IMGMAX << IMGBITS) | IMGMAX;
  }

  pre_neighbor();

  // compute 6 moments of inertia of each body in Cartesian reference frame
  // dx,dy,dz = coords relative to center-of-mass
  // symmetric 3x3 inertia tensor stored in Voigt notation as 6-vector

  double dx,dy,dz;

  for (ibody = 0; ibody < nbody; ibody++)
    for (i = 0; i < 6; i++) sum[ibody][i] = 0.0;

  for (i = 0; i < nlocal; i++) {
    if (body[i] < 0) continue;
    ibody = body[i];

    xbox = (image[i] & IMGMASK) - IMGMAX;
    ybox = (image[i] >> IMGBITS & IMGMASK) - IMGMAX;
    zbox = (image[i] >> IMG2BITS) - IMGMAX;

    if (triclinic == 0) {
      xunwrap = x[i][0] + xbox*xprd;
      yunwrap = x[i][1] + ybox*yprd;
      zunwrap = x[i][2] + zbox*zprd;
    } else {
      xunwrap = x[i][0] + xbox*xprd + ybox*xy + zbox*xz;
      yunwrap = x[i][1] + ybox*yprd + zbox*yz;
      zunwrap = x[i][2] + zbox*zprd;
    }

    dx = xunwrap - xcm[ibody][0];
    dy = yunwrap - xcm[ibody][1];
    dz = zunwrap - xcm[ibody][2];

    if (rmass) massone = rmass[i];
    else massone = mass[type[i]];

    sum[ibody][0] += massone * (dy*dy + dz*dz);
    sum[ibody][1] += massone * (dx*dx + dz*dz);
    sum[ibody][2] += massone * (dx*dx + dy*dy);
    sum[ibody][3] -= massone * dy*dz;
    sum[ibody][4] -= massone * dx*dz;
    sum[ibody][5] -= massone * dx*dy;
  }

  // extended particles may contribute extra terms to moments of inertia

  if (extended) {
    double ivec[6];
    double *shape,*quatatom,*inertiaatom;
    double length,theta;

    for (i = 0; i < nlocal; i++) {
      if (body[i] < 0) continue;
      ibody = body[i];
      if (rmass) massone = rmass[i];
      else massone = mass[type[i]];

      if (eflags[i] & SPHERE) {
        sum[ibody][0] += SINERTIA*massone * radius[i]*radius[i];
        sum[ibody][1] += SINERTIA*massone * radius[i]*radius[i];
        sum[ibody][2] += SINERTIA*massone * radius[i]*radius[i];
      } else if (eflags[i] & ELLIPSOID) {
        shape = ebonus[ellipsoid[i]].shape;
        quatatom = ebonus[ellipsoid[i]].quat;
        MathExtra::inertia_ellipsoid(shape,quatatom,massone,ivec);
        sum[ibody][0] += ivec[0];
        sum[ibody][1] += ivec[1];
        sum[ibody][2] += ivec[2];
        sum[ibody][3] += ivec[3];
        sum[ibody][4] += ivec[4];
        sum[ibody][5] += ivec[5];
      } else if (eflags[i] & LINE) {
        length = lbonus[line[i]].length;
        theta = lbonus[line[i]].theta;
        MathExtra::inertia_line(length,theta,massone,ivec);
        sum[ibody][0] += ivec[0];
        sum[ibody][1] += ivec[1];
        sum[ibody][2] += ivec[2];
        sum[ibody][3] += ivec[3];
        sum[ibody][4] += ivec[4];
        sum[ibody][5] += ivec[5];
      } else if (eflags[i] & TRIANGLE) {
        inertiaatom = tbonus[tri[i]].inertia;
        quatatom = tbonus[tri[i]].quat;
        MathExtra::inertia_triangle(inertiaatom,quatatom,massone,ivec);
        sum[ibody][0] += ivec[0];
        sum[ibody][1] += ivec[1];
        sum[ibody][2] += ivec[2];
        sum[ibody][3] += ivec[3];
        sum[ibody][4] += ivec[4];
        sum[ibody][5] += ivec[5];
      }
    }
  }

  MPI_Allreduce(sum[0],all[0],6*nbody,MPI_DOUBLE,MPI_SUM,world);

  // overwrite Cartesian inertia tensor with file values

  if (infile) readfile(1,NULL,all,inbody);

  // diagonalize inertia tensor for each body via Jacobi rotations
  // inertia = 3 eigenvalues = principal moments of inertia
  // evectors and exzy_space = 3 evectors = principal axes of rigid body

  int ierror;
  double cross[3];
  double tensor[3][3],evectors[3][3];

  for (ibody = 0; ibody < nbody; ibody++) {
    tensor[0][0] = all[ibody][0];
    tensor[1][1] = all[ibody][1];
    tensor[2][2] = all[ibody][2];
    tensor[1][2] = tensor[2][1] = all[ibody][3];
    tensor[0][2] = tensor[2][0] = all[ibody][4];
    tensor[0][1] = tensor[1][0] = all[ibody][5];

    ierror = MathExtra::jacobi(tensor,inertia[ibody],evectors);
    if (ierror) error->all(FLERR,
                           "Insufficient Jacobi rotations for rigid body");

    ex_space[ibody][0] = evectors[0][0];
    ex_space[ibody][1] = evectors[1][0];
    ex_space[ibody][2] = evectors[2][0];
    ey_space[ibody][0] = evectors[0][1];
    ey_space[ibody][1] = evectors[1][1];
    ey_space[ibody][2] = evectors[2][1];
    ez_space[ibody][0] = evectors[0][2];
    ez_space[ibody][1] = evectors[1][2];
    ez_space[ibody][2] = evectors[2][2];

    // if any principal moment < scaled EPSILON, set to 0.0

    double max;
    max = MAX(inertia[ibody][0],inertia[ibody][1]);
    max = MAX(max,inertia[ibody][2]);

    if (inertia[ibody][0] < EPSILON*max) inertia[ibody][0] = 0.0;
    if (inertia[ibody][1] < EPSILON*max) inertia[ibody][1] = 0.0;
    if (inertia[ibody][2] < EPSILON*max) inertia[ibody][2] = 0.0;

    // enforce 3 evectors as a right-handed coordinate system
    // flip 3rd vector if needed

    MathExtra::cross3(ex_space[ibody],ey_space[ibody],cross);
    if (MathExtra::dot3(cross,ez_space[ibody]) < 0.0)
      MathExtra::negate3(ez_space[ibody]);

    // create initial quaternion

    MathExtra::exyz_to_q(ex_space[ibody],ey_space[ibody],ez_space[ibody],
                         quat[ibody]);
  }

  // displace = initial atom coords in basis of principal axes
  // set displace = 0.0 for atoms not in any rigid body
  // for extended particles, set their orientation wrt to rigid body

  double qc[4],delta[3];
  double *quatatom;
  double theta_body;

  for (i = 0; i < nlocal; i++) {
    if (body[i] < 0) {
      displace[i][0] = displace[i][1] = displace[i][2] = 0.0;
      continue;
    }

    ibody = body[i];

    xbox = (image[i] & IMGMASK) - IMGMAX;
    ybox = (image[i] >> IMGBITS & IMGMASK) - IMGMAX;
    zbox = (image[i] >> IMG2BITS) - IMGMAX;

    if (triclinic == 0) {
      xunwrap = x[i][0] + xbox*xprd;
      yunwrap = x[i][1] + ybox*yprd;
      zunwrap = x[i][2] + zbox*zprd;
    } else {
      xunwrap = x[i][0] + xbox*xprd + ybox*xy + zbox*xz;
      yunwrap = x[i][1] + ybox*yprd + zbox*yz;
      zunwrap = x[i][2] + zbox*zprd;
    }

    delta[0] = xunwrap - xcm[ibody][0];
    delta[1] = yunwrap - xcm[ibody][1];
    delta[2] = zunwrap - xcm[ibody][2];
    MathExtra::transpose_matvec(ex_space[ibody],ey_space[ibody],
                                ez_space[ibody],delta,displace[i]);

    if (extended) {
      if (eflags[i] & ELLIPSOID) {
        quatatom = ebonus[ellipsoid[i]].quat;
        MathExtra::qconjugate(quat[ibody],qc);
        MathExtra::quatquat(qc,quatatom,orient[i]);
        MathExtra::qnormalize(orient[i]);
      } else if (eflags[i] & LINE) {
        if (quat[ibody][3] >= 0.0) theta_body = 2.0*acos(quat[ibody][0]);
        else theta_body = -2.0*acos(quat[ibody][0]);
        orient[i][0] = lbonus[line[i]].theta - theta_body;
        while (orient[i][0] <= MINUSPI) orient[i][0] += TWOPI;
        while (orient[i][0] > MY_PI) orient[i][0] -= TWOPI;
        if (orientflag == 4) orient[i][1] = orient[i][2] = orient[i][3] = 0.0;
      } else if (eflags[i] & TRIANGLE) {
        quatatom = tbonus[tri[i]].quat;
        MathExtra::qconjugate(quat[ibody],qc);
        MathExtra::quatquat(qc,quatatom,orient[i]);
        MathExtra::qnormalize(orient[i]);
      } else if (orientflag == 4) {
        orient[i][0] = orient[i][1] = orient[i][2] = orient[i][3] = 0.0;
      } else if (orientflag == 1)
        orient[i][0] = 0.0;

      if (eflags[i] & DIPOLE) {
        MathExtra::transpose_matvec(ex_space[ibody],ey_space[ibody],
                                    ez_space[ibody],mu[i],dorient[i]);
        MathExtra::snormalize3(mu[i][3],dorient[i],dorient[i]);
      } else if (dorientflag)
        dorient[i][0] = dorient[i][1] = dorient[i][2] = 0.0;
    }
  }

  // test for valid principal moments & axes
  // recompute moments of inertia around new axes
  // 3 diagonal moments should equal principal moments
  // 3 off-diagonal moments should be 0.0
  // extended particles may contribute extra terms to moments of inertia

  for (ibody = 0; ibody < nbody; ibody++)
    for (i = 0; i < 6; i++) sum[ibody][i] = 0.0;

  for (i = 0; i < nlocal; i++) {
    if (body[i] < 0) continue;
    ibody = body[i];
    if (rmass) massone = rmass[i];
    else massone = mass[type[i]];

    sum[ibody][0] += massone *
      (displace[i][1]*displace[i][1] + displace[i][2]*displace[i][2]);
    sum[ibody][1] += massone *
      (displace[i][0]*displace[i][0] + displace[i][2]*displace[i][2]);
    sum[ibody][2] += massone *
      (displace[i][0]*displace[i][0] + displace[i][1]*displace[i][1]);
    sum[ibody][3] -= massone * displace[i][1]*displace[i][2];
    sum[ibody][4] -= massone * displace[i][0]*displace[i][2];
    sum[ibody][5] -= massone * displace[i][0]*displace[i][1];
  }

  if (extended) {
    double ivec[6];
    double *shape,*inertiaatom;
    double length;

    for (i = 0; i < nlocal; i++) {
      if (body[i] < 0) continue;
      ibody = body[i];
      if (rmass) massone = rmass[i];
      else massone = mass[type[i]];

      if (eflags[i] & SPHERE) {
        sum[ibody][0] += SINERTIA*massone * radius[i]*radius[i];
        sum[ibody][1] += SINERTIA*massone * radius[i]*radius[i];
        sum[ibody][2] += SINERTIA*massone * radius[i]*radius[i];
      } else if (eflags[i] & ELLIPSOID) {
        shape = ebonus[ellipsoid[i]].shape;
        MathExtra::inertia_ellipsoid(shape,orient[i],massone,ivec);
        sum[ibody][0] += ivec[0];
        sum[ibody][1] += ivec[1];
        sum[ibody][2] += ivec[2];
        sum[ibody][3] += ivec[3];
        sum[ibody][4] += ivec[4];
        sum[ibody][5] += ivec[5];
      } else if (eflags[i] & LINE) {
        length = lbonus[line[i]].length;
        MathExtra::inertia_line(length,orient[i][0],massone,ivec);
        sum[ibody][0] += ivec[0];
        sum[ibody][1] += ivec[1];
        sum[ibody][2] += ivec[2];
        sum[ibody][3] += ivec[3];
        sum[ibody][4] += ivec[4];
        sum[ibody][5] += ivec[5];
      } else if (eflags[i] & TRIANGLE) {
        inertiaatom = tbonus[tri[i]].inertia;
        MathExtra::inertia_triangle(inertiaatom,orient[i],massone,ivec);
        sum[ibody][0] += ivec[0];
        sum[ibody][1] += ivec[1];
        sum[ibody][2] += ivec[2];
        sum[ibody][3] += ivec[3];
        sum[ibody][4] += ivec[4];
        sum[ibody][5] += ivec[5];
      }
    }
  }

  MPI_Allreduce(sum[0],all[0],6*nbody,MPI_DOUBLE,MPI_SUM,world);

  // error check that re-computed momemts of inertia match diagonalized ones
  // do not do test for bodies with params read from infile

  double norm;
  for (ibody = 0; ibody < nbody; ibody++) {
    if (infile && inbody[ibody]) continue;
    if (inertia[ibody][0] == 0.0) {
      if (fabs(all[ibody][0]) > TOLERANCE)
        error->all(FLERR,"Fix rigid: Bad principal moments");
    } else {
      if (fabs((all[ibody][0]-inertia[ibody][0])/inertia[ibody][0]) >
          TOLERANCE) error->all(FLERR,"Fix rigid: Bad principal moments");
    }
    if (inertia[ibody][1] == 0.0) {
      if (fabs(all[ibody][1]) > TOLERANCE)
        error->all(FLERR,"Fix rigid: Bad principal moments");
    } else {
      if (fabs((all[ibody][1]-inertia[ibody][1])/inertia[ibody][1]) >
          TOLERANCE) error->all(FLERR,"Fix rigid: Bad principal moments");
    }
    if (inertia[ibody][2] == 0.0) {
      if (fabs(all[ibody][2]) > TOLERANCE)
        error->all(FLERR,"Fix rigid: Bad principal moments");
    } else {
      if (fabs((all[ibody][2]-inertia[ibody][2])/inertia[ibody][2]) >
          TOLERANCE) error->all(FLERR,"Fix rigid: Bad principal moments");
    }
    norm = (inertia[ibody][0] + inertia[ibody][1] + inertia[ibody][2]) / 3.0;
    if (fabs(all[ibody][3]/norm) > TOLERANCE ||
        fabs(all[ibody][4]/norm) > TOLERANCE ||
        fabs(all[ibody][5]/norm) > TOLERANCE)
      error->all(FLERR,"Fix rigid: Bad principal moments");
  }

  if (infile) memory->destroy(inbody);

  // static properties have now been initialized once
  // used to prevent re-initialization which would re-read infile

  staticflag = 1;
}

/* ----------------------------------------------------------------------
   initialization of dynamic rigid body attributes
   set vcm and angmom, computed explicitly from constituent particles
   OK if wrong for overlapping particles,
     since is just setting vcm/angmom at start of run,
     which can be estimated value
------------------------------------------------------------------------- */

void FixRigid::setup_bodies_dynamic()
{
  int i,ibody;
  double massone,radone;

  // vcm = velocity of center-of-mass of each rigid body
  // angmom = angular momentum of each rigid body

  double **x = atom->x;
  double **v = atom->v;
  double *rmass = atom->rmass;
  double *mass = atom->mass;
  imageint *image = atom->image;
  int *type = atom->type;
  int nlocal = atom->nlocal;

  double dx,dy,dz;
  double unwrap[3];

  for (ibody = 0; ibody < nbody; ibody++)
    for (i = 0; i < 6; i++) sum[ibody][i] = 0.0;

  for (i = 0; i < nlocal; i++) {
    if (body[i] < 0) continue;
    ibody = body[i];

    if (rmass) massone = rmass[i];
    else massone = mass[type[i]];

    sum[ibody][0] += v[i][0] * massone;
    sum[ibody][1] += v[i][1] * massone;
    sum[ibody][2] += v[i][2] * massone;

    domain->unmap(x[i],image[i],unwrap);
    dx = unwrap[0] - xcm[ibody][0];
    dy = unwrap[1] - xcm[ibody][1];
    dz = unwrap[2] - xcm[ibody][2];

    sum[ibody][3] += dy * massone*v[i][2] - dz * massone*v[i][1];
    sum[ibody][4] += dz * massone*v[i][0] - dx * massone*v[i][2];
    sum[ibody][5] += dx * massone*v[i][1] - dy * massone*v[i][0];
  }

  // extended particles add their rotation to angmom of body

  if (extended) {
    AtomVecLine::Bonus *lbonus;
    if (avec_line) lbonus = avec_line->bonus;
    double **omega_one = atom->omega;
    double **angmom_one = atom->angmom;
    double *radius = atom->radius;
    int *line = atom->line;

    for (i = 0; i < nlocal; i++) {
      if (body[i] < 0) continue;
      ibody = body[i];

      if (eflags[i] & OMEGA) {
        if (eflags[i] & SPHERE) {
          radone = radius[i];
          sum[ibody][3] += SINERTIA*rmass[i] * radone*radone * omega_one[i][0];
          sum[ibody][4] += SINERTIA*rmass[i] * radone*radone * omega_one[i][1];
          sum[ibody][5] += SINERTIA*rmass[i] * radone*radone * omega_one[i][2];
        } else if (eflags[i] & LINE) {
          radone = lbonus[line[i]].length;
          sum[ibody][5] += LINERTIA*rmass[i] * radone*radone * omega_one[i][2];
        }
      }
      if (eflags[i] & ANGMOM) {
        sum[ibody][3] += angmom_one[i][0];
        sum[ibody][4] += angmom_one[i][1];
        sum[ibody][5] += angmom_one[i][2];
      }
    }
  }

  MPI_Allreduce(sum[0],all[0],6*nbody,MPI_DOUBLE,MPI_SUM,world);

  // normalize velocity of COM

  for (ibody = 0; ibody < nbody; ibody++) {
    vcm[ibody][0] = all[ibody][0]/masstotal[ibody];
    vcm[ibody][1] = all[ibody][1]/masstotal[ibody];
    vcm[ibody][2] = all[ibody][2]/masstotal[ibody];
    angmom[ibody][0] = all[ibody][3];
    angmom[ibody][1] = all[ibody][4];
    angmom[ibody][2] = all[ibody][5];
  }
}

/* ----------------------------------------------------------------------
   read per rigid body info from user-provided file
   which = 0 to read total mass and center-of-mass, store in vec and array
   which = 1 to read 6 moments of inertia, store in array
   flag inbody = 0 for bodies whose info is read from file
   nlines = # of lines of rigid body info
   one line = rigid-ID mass xcm ycm zcm ixx iyy izz ixy ixz iyz
------------------------------------------------------------------------- */

void FixRigid::readfile(int which, double *vec, double **array, int *inbody)
{
  int j,nchunk,id,eofflag;
  int nlines;
  FILE *fp;
  char *eof,*start,*next,*buf;
  char line[MAXLINE];
  
  if (me == 0) {
    fp = fopen(infile,"r");
    if (fp == NULL) {
      char str[128];
      sprintf(str,"Cannot open fix rigid infile %s",infile);
      error->one(FLERR,str);
    }

    while (1) {
      eof = fgets(line,MAXLINE,fp);
      if (eof == NULL) error->one(FLERR,"Unexpected end of fix rigid file");
      start = &line[strspn(line," \t\n\v\f\r")];
      if (*start != '\0' && *start != '#') break;
    }

    sscanf(line,"%d",&nlines);
  }

  MPI_Bcast(&nlines,1,MPI_INT,0,world);
  if (nlines == 0) error->all(FLERR,"Fix rigid file has no lines");

  char *buffer = new char[CHUNK*MAXLINE];
  char **values = new char*[ATTRIBUTE_PERBODY];

  int nread = 0;
  while (nread < nlines) {
    nchunk = MIN(nlines-nread,CHUNK);
    eofflag = comm->read_lines_from_file(fp,nchunk,MAXLINE,buffer);
    if (eofflag) error->all(FLERR,"Unexpected end of fix rigid file");

    buf = buffer;
    next = strchr(buf,'\n');
    *next = '\0';
    int nwords = atom->count_words(buf);
    *next = '\n';

    if (nwords != ATTRIBUTE_PERBODY)
      error->all(FLERR,"Incorrect rigid body format in fix rigid file");
    
    // loop over lines of rigid body attributes
    // tokenize the line into values
    // id = rigid body ID
    // use ID as-is for SINGLE, as mol-ID for MOLECULE, as-is for GROUP
    // for which = 0, store mass/com in vec/array
    // for which = 1, store interia tensor array, invert 3,4,5 values to Voigt

    for (int i = 0; i < nchunk; i++) {
      next = strchr(buf,'\n');
      
      values[0] = strtok(buf," \t\n\r\f");
      for (j = 1; j < nwords; j++)
        values[j] = strtok(NULL," \t\n\r\f");
      
      id = atoi(values[0]);
      if (rstyle == MOLECULE) {
        if (id <= 0 || id > maxmol) 
          error->all(FLERR,"Invalid rigid body ID in fix rigid file");
        id = mol2body[id];
      } else id--;

      if (id < 0 || id >= nbody) 
        error->all(FLERR,"Invalid rigid body ID in fix rigid file");
      inbody[id] = 1;

      if (which == 0) {
        vec[id] = atof(values[1]);
        array[id][0] = atof(values[2]);
        array[id][1] = atof(values[3]);
        array[id][2] = atof(values[4]);
      } else {
        array[id][0] = atof(values[5]);
        array[id][1] = atof(values[6]);
        array[id][2] = atof(values[7]);
        array[id][3] = atof(values[10]);
        array[id][4] = atof(values[9]);
        array[id][5] = atof(values[8]);
      }

      buf = next + 1;
    }
    
    nread += nchunk;
  }

  if (me == 0) fclose(fp);

  delete [] buffer;
  delete [] values;
}

/* ----------------------------------------------------------------------
   write out restart info for mass, COM, inertia tensor to file
   identical format to infile option, so info can be read in when restarting
   only proc 0 writes list of global bodies to file
------------------------------------------------------------------------- */

void FixRigid::write_restart_file(char *file)
{
  if (me) return;

  char outfile[128];
  sprintf(outfile,"%s.rigid",file);
  FILE *fp = fopen(outfile,"w");
  if (fp == NULL) {
    char str[128];
    sprintf(str,"Cannot open fix rigid restart file %s",outfile);
    error->one(FLERR,str);
  }

  fprintf(fp,"# fix rigid mass, COM, inertia tensor info for "
          "%d bodies on timestep " BIGINT_FORMAT "\n\n",
          nbody,update->ntimestep);
  fprintf(fp,"%d\n",nbody);

  // compute I tensor against xyz axes from diagonalized I and current quat
  // Ispace = P Idiag P_transpose
  // P is stored column-wise in exyz_space

  double p[3][3],pdiag[3][3],ispace[3][3];

  int id;
  for (int i = 0; i < nbody; i++) {
    if (rstyle == SINGLE || rstyle == GROUP) id = i;
    else id = body2mol[i];

    MathExtra::col2mat(ex_space[i],ey_space[i],ez_space[i],p);
    MathExtra::times3_diag(p,inertia[i],pdiag);
    MathExtra::times3_transpose(pdiag,p,ispace);

    fprintf(fp,"%d %-1.16e %-1.16e %-1.16e %-1.16e "
            "%-1.16e %-1.16e %-1.16e %-1.16e %-1.16e %-1.16e\n",
            id,masstotal[i],xcm[i][0],xcm[i][1],xcm[i][2],
            ispace[0][0],ispace[1][1],ispace[2][2],
            ispace[0][1],ispace[0][2],ispace[1][2]);
  }

  fclose(fp);
}

/* ----------------------------------------------------------------------
   memory usage of local atom-based arrays
------------------------------------------------------------------------- */

double FixRigid::memory_usage()
{
  int nmax = atom->nmax;
  double bytes = nmax * sizeof(int);
  bytes += nmax*3 * sizeof(double);
  bytes += maxvatom*6 * sizeof(double);    // vatom
  if (extended) {
    bytes += nmax * sizeof(int);
    if (orientflag) bytes = nmax*orientflag * sizeof(double);
    if (dorientflag) bytes = nmax*3 * sizeof(double);
  }
  return bytes;
}

/* ----------------------------------------------------------------------
   allocate local atom-based arrays
------------------------------------------------------------------------- */

void FixRigid::grow_arrays(int nmax)
{
  memory->grow(body,nmax,"rigid:body");
  memory->grow(displace,nmax,3,"rigid:displace");
  if (extended) {
    memory->grow(eflags,nmax,"rigid:eflags");
    if (orientflag) memory->grow(orient,nmax,orientflag,"rigid:orient");
    if (dorientflag) memory->grow(dorient,nmax,3,"rigid:dorient");
  }
}

/* ----------------------------------------------------------------------
   copy values within local atom-based arrays
------------------------------------------------------------------------- */

void FixRigid::copy_arrays(int i, int j, int delflag)
{
  body[j] = body[i];
  displace[j][0] = displace[i][0];
  displace[j][1] = displace[i][1];
  displace[j][2] = displace[i][2];
  if (extended) {
    eflags[j] = eflags[i];
    for (int k = 0; k < orientflag; k++)
      orient[j][k] = orient[i][k];
    if (dorientflag) {
      dorient[j][0] = dorient[i][0];
      dorient[j][1] = dorient[i][1];
      dorient[j][2] = dorient[i][2];
    }
  }
}

/* ----------------------------------------------------------------------
   initialize one atom's array values, called when atom is created
------------------------------------------------------------------------- */

void FixRigid::set_arrays(int i)
{
  body[i] = -1;
  displace[i][0] = 0.0;
  displace[i][1] = 0.0;
  displace[i][2] = 0.0;
}

/* ----------------------------------------------------------------------
   pack values in local atom-based arrays for exchange with another proc
------------------------------------------------------------------------- */

int FixRigid::pack_exchange(int i, double *buf)
{
  buf[0] = body[i];
  buf[1] = displace[i][0];
  buf[2] = displace[i][1];
  buf[3] = displace[i][2];
  if (!extended) return 4;

  int m = 4;
  buf[m++] = eflags[i];
  for (int j = 0; j < orientflag; j++)
    buf[m++] = orient[i][j];
  if (dorientflag) {
    buf[m++] = dorient[i][0];
    buf[m++] = dorient[i][1];
    buf[m++] = dorient[i][2];
  }
  return m;
}

/* ----------------------------------------------------------------------
   unpack values in local atom-based arrays from exchange with another proc
------------------------------------------------------------------------- */

int FixRigid::unpack_exchange(int nlocal, double *buf)
{
  body[nlocal] = static_cast<int> (buf[0]);
  displace[nlocal][0] = buf[1];
  displace[nlocal][1] = buf[2];
  displace[nlocal][2] = buf[3];
  if (!extended) return 4;

  int m = 4;
  eflags[nlocal] = static_cast<int> (buf[m++]);
  for (int j = 0; j < orientflag; j++)
    orient[nlocal][j] = buf[m++];
  if (dorientflag) {
    dorient[nlocal][0] = buf[m++];
    dorient[nlocal][1] = buf[m++];
    dorient[nlocal][2] = buf[m++];
  }
  return m;
}

/* ---------------------------------------------------------------------- */

void FixRigid::reset_dt()
{
  dtv = update->dt;
  dtf = 0.5 * update->dt * force->ftm2v;
  dtq = 0.5 * update->dt;
}

/* ----------------------------------------------------------------------
   zero linear momentum of each rigid body
   set Vcm to 0.0, then reset velocities of particles via set_v()
------------------------------------------------------------------------- */

void FixRigid::zero_momentum()
{
  for (int ibody = 0; ibody < nbody; ibody++)
    vcm[ibody][0] = vcm[ibody][1] = vcm[ibody][2] = 0.0;

  evflag = 0;
  set_v();
}

/* ----------------------------------------------------------------------
   zero angular momentum of each rigid body
   set angmom/omega to 0.0, then reset velocities of particles via set_v()
------------------------------------------------------------------------- */

void FixRigid::zero_rotation()
{
  for (int ibody = 0; ibody < nbody; ibody++) {
    angmom[ibody][0] = angmom[ibody][1] = angmom[ibody][2] = 0.0;
    omega[ibody][0] = omega[ibody][1] = omega[ibody][2] = 0.0;
  }

  evflag = 0;
  set_v();
}

/* ----------------------------------------------------------------------
   return temperature of collection of rigid bodies
   non-active DOF are removed by fflag/tflag and in tfactor
------------------------------------------------------------------------- */

double FixRigid::compute_scalar()
{
  double wbody[3],rot[3][3];

  double t = 0.0;
  for (int i = 0; i < nbody; i++) {
    t += masstotal[i] * (fflag[i][0]*vcm[i][0]*vcm[i][0] +
                         fflag[i][1]*vcm[i][1]*vcm[i][1] +
                         fflag[i][2]*vcm[i][2]*vcm[i][2]);

    // wbody = angular velocity in body frame

    MathExtra::quat_to_mat(quat[i],rot);
    MathExtra::transpose_matvec(rot,angmom[i],wbody);
    if (inertia[i][0] == 0.0) wbody[0] = 0.0;
    else wbody[0] /= inertia[i][0];
    if (inertia[i][1] == 0.0) wbody[1] = 0.0;
    else wbody[1] /= inertia[i][1];
    if (inertia[i][2] == 0.0) wbody[2] = 0.0;
    else wbody[2] /= inertia[i][2];

    t += tflag[i][0]*inertia[i][0]*wbody[0]*wbody[0] +
      tflag[i][1]*inertia[i][1]*wbody[1]*wbody[1] +
      tflag[i][2]*inertia[i][2]*wbody[2]*wbody[2];
  }

  t *= tfactor;
  return t;
}

/* ---------------------------------------------------------------------- */

void *FixRigid::extract(const char *str, int &dim)
{
  if (strcmp(str,"body") == 0) {
    dim = 1;
    return body;
  }
  if (strcmp(str,"masstotal") == 0) {
    dim = 1;
    return masstotal;
  }
  if (strcmp(str,"t_target") == 0) {
    dim = 0;
    return &t_target;
  }

  return NULL;
}

/* ----------------------------------------------------------------------
   return translational KE for all rigid bodies
   KE = 1/2 M Vcm^2
------------------------------------------------------------------------- */

double FixRigid::extract_ke()
{
  double ke = 0.0;
  for (int i = 0; i < nbody; i++)
    ke += masstotal[i] * 
      (vcm[i][0]*vcm[i][0] + vcm[i][1]*vcm[i][1] + vcm[i][2]*vcm[i][2]);

  return 0.5*ke;
}

/* ----------------------------------------------------------------------
   return rotational KE for all rigid bodies
   Erotational = 1/2 I wbody^2
------------------------------------------------------------------------- */

double FixRigid::extract_erotational()
{
  double wbody[3],rot[3][3];

  double erotate = 0.0;
  for (int i = 0; i < nbody; i++) {

    // wbody = angular velocity in body frame

    MathExtra::quat_to_mat(quat[i],rot);
    MathExtra::transpose_matvec(rot,angmom[i],wbody);
    if (inertia[i][0] == 0.0) wbody[0] = 0.0;
    else wbody[0] /= inertia[i][0];
    if (inertia[i][1] == 0.0) wbody[1] = 0.0;
    else wbody[1] /= inertia[i][1];
    if (inertia[i][2] == 0.0) wbody[2] = 0.0;
    else wbody[2] /= inertia[i][2];

    erotate += inertia[i][0]*wbody[0]*wbody[0] +
      inertia[i][1]*wbody[1]*wbody[1] + inertia[i][2]*wbody[2]*wbody[2];
  }

  return 0.5*erotate;
}

/* ----------------------------------------------------------------------
   return attributes of a rigid body
   15 values per body
   xcm = 0,1,2; vcm = 3,4,5; fcm = 6,7,8; torque = 9,10,11; image = 12,13,14
------------------------------------------------------------------------- */

double FixRigid::compute_array(int i, int j)
{
  if (j < 3) return xcm[i][j];
  if (j < 6) return vcm[i][j-3];
  if (j < 9) return fcm[i][j-6];
  if (j < 12) return torque[i][j-9];
  if (j == 12) return (imagebody[i] & IMGMASK) - IMGMAX;
  if (j == 13) return (imagebody[i] >> IMGBITS & IMGMASK) - IMGMAX;
  return (imagebody[i] >> IMG2BITS) - IMGMAX;
}<|MERGE_RESOLUTION|>--- conflicted
+++ resolved
@@ -1091,14 +1091,9 @@
 
   for (int i = 0; i < nlocal; i++)
     if (body[i] >= 0 && mask[i] & tgroupbit) {
-<<<<<<< HEAD
-      // do not count point particles and point dipoles as extended particles
-      if (extended && (eflags[i] & ~(POINT|DIPOLE))) mcount[body[i]]++;
-=======
       // do not count point particles or point dipoles as extended particles
       // a spheroid dipole will be counted as extended
       if (extended && (eflags[i] & ~(POINT | DIPOLE))) mcount[body[i]]++;
->>>>>>> 3c864bd3
       else ncount[body[i]]++;
     }
 
