--- conflicted
+++ resolved
@@ -379,12 +379,8 @@
     } else {
 
       // run FixOMP as sole pre_force fix, if defined
-<<<<<<< HEAD
-      if (fix_omp != NULL) fix_omp->pre_force(vflag);
-=======
 
       if (fix_omp) fix_omp->pre_force(vflag);
->>>>>>> 8663c922
 
       if (force->kspace) {
         timer->stamp();
