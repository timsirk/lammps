--- conflicted
+++ resolved
@@ -230,77 +230,4 @@
       }
     }
   }
-<<<<<<< HEAD
-=======
-}
-
-/* ---------------------------------------------------------------------- */
-
-void PairLJ96CutGPU::cpu_compute(int *nbors, int start, int eflag, int vflag) {
-  int i,j,itype,jtype;
-  int nlocal = atom->nlocal;
-  int stride = nlocal-start;
-  double xtmp,ytmp,ztmp,delx,dely,delz,evdwl,fpair;
-  double rsq,r2inv,r3inv,r6inv,forcelj,factor_lj;
-  double *special_lj = force->special_lj;
-
-  double **x = atom->x;
-  double **f = atom->f;
-  int *type = atom->type;
-
-  // loop over neighbors of my atoms
-
-  for (i = start; i < nlocal; i++) {
-    xtmp = x[i][0];
-    ytmp = x[i][1];
-    ztmp = x[i][2];
-    itype = type[i];
-    int *nbor = nbors + i - start;
-    int jnum = *nbor;
-    nbor += stride;
-    int *nbor_end = nbor + stride * jnum;
-
-    for (; nbor<nbor_end; nbor+=stride) {
-      j = *nbor;
-      factor_lj = special_lj[sbmask(j)];
-      j &= NEIGHMASK;
-
-      delx = xtmp - x[j][0];
-      dely = ytmp - x[j][1];
-      delz = ztmp - x[j][2];
-      rsq = delx*delx + dely*dely + delz*delz;
-      jtype = type[j];
-
-      if (rsq < cutsq[itype][jtype]) {
-	r2inv = 1.0/rsq;
-	r6inv = r2inv*r2inv*r2inv;
-	r3inv = sqrt(r6inv);
-	forcelj = r6inv * (lj1[itype][jtype]*r3inv - lj2[itype][jtype]);
-	fpair = factor_lj*forcelj*r2inv;
-
-	f[i][0] += delx*fpair;
-	f[i][1] += dely*fpair;
-	f[i][2] += delz*fpair;
-
-	if (eflag) {
-	  evdwl = r6inv*(lj3[itype][jtype]*r3inv-lj4[itype][jtype]) -
-	    offset[itype][jtype];
-	  evdwl *= factor_lj;
-	}
-
-        if (j<start) {
-  	  if (evflag) ev_tally_full(i,evdwl,0.0,fpair,delx,dely,delz);
-        } else {
-          if (j<nlocal) {
-	    f[j][0] -= delx*fpair;
-	    f[j][1] -= dely*fpair;
-	    f[j][2] -= delz*fpair;
-  	  }
-	  if (evflag) ev_tally(i,j,nlocal,0,
-			       evdwl,0.0,fpair,delx,dely,delz);
-	}
-      }
-    }
-  }
->>>>>>> f3feb533
 }