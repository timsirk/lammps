/* ----------------------------------------------------------------------
   LAMMPS - Large-scale Atomic/Molecular Massively Parallel Simulator
   http://lammps.sandia.gov, Sandia National Laboratories
   Steve Plimpton, sjplimp@sandia.gov
   
   Copyright (2003) Sandia Corporation.  Under the terms of Contract
   DE-AC04-94AL85000 with Sandia Corporation, the U.S. Government retains
   certain rights in this software.  This software is distributed under 
   the GNU General Public License.
   
   See the README file in the top-level LAMMPS directory.
------------------------------------------------------------------------- */

/* ----------------------------------------------------------------------
   Contributing author: Mike Brown (SNL)
------------------------------------------------------------------------- */

#include "lmptype.h"
#include "math.h"
#include "stdio.h"
#include "stdlib.h"
#include "pair_lj_cut_coul_long_gpu.h"
#include "atom.h"
#include "atom_vec.h"
#include "comm.h"
#include "force.h"
#include "neighbor.h"
#include "neigh_list.h"
#include "integrate.h"
#include "memory.h"
#include "error.h"
#include "neigh_request.h"
#include "universe.h"
#include "update.h"
#include "domain.h"
#include "string.h"
#include "kspace.h"
#include "gpu_extra.h"

#define EWALD_F   1.12837917
#define EWALD_P   0.3275911
#define A1        0.254829592
#define A2       -0.284496736
#define A3        1.421413741
#define A4       -1.453152027
#define A5        1.061405429

// External functions from cuda library for atom decomposition

int ljcl_gpu_init(const int ntypes, double **cutsq, double **host_lj1,
		  double **host_lj2, double **host_lj3, double **host_lj4, 
		  double **offset, double *special_lj, const int nlocal, 
		  const int nall, const int max_nbors, const int maxspecial,
		  const double cell_size, int &gpu_mode, FILE *screen,
		  double **host_cut_ljsq, double host_cut_coulsq,
		  double *host_special_coul, const double qqrd2e,
		  const double g_ewald);
void ljcl_gpu_clear();
int ** ljcl_gpu_compute_n(const int ago, const int inum,
			  const int nall, double **host_x, int *host_type, 
			  double *sublo, double *subhi, int *tag, 
			  int **nspecial, int **special, const bool eflag,
			  const bool vflag, const bool eatom, const bool vatom,
			  int &host_start, int **ilist, int **jnum,
			  const double cpu_time, bool &success, double *host_q,
			  double *boxlo, double *prd);
void ljcl_gpu_compute(const int ago, const int inum, const int nall,
		      double **host_x, int *host_type, int *ilist, int *numj,
		      int **firstneigh, const bool eflag, const bool vflag,
		      const bool eatom, const bool vatom, int &host_start,
		      const double cpu_time, bool &success, double *host_q,
		      const int nlocal, double *boxlo, double *prd);
double ljcl_gpu_bytes();

using namespace LAMMPS_NS;

/* ---------------------------------------------------------------------- */

PairLJCutCoulLongGPU::PairLJCutCoulLongGPU(LAMMPS *lmp) : 
  PairLJCutCoulLong(lmp), gpu_mode(GPU_FORCE)
{
  respa_enable = 0;
  cpu_time = 0.0;
}

/* ----------------------------------------------------------------------
   free all arrays
------------------------------------------------------------------------- */

PairLJCutCoulLongGPU::~PairLJCutCoulLongGPU()
{
  ljcl_gpu_clear();
}

/* ---------------------------------------------------------------------- */

void PairLJCutCoulLongGPU::compute(int eflag, int vflag)
{
  if (eflag || vflag) ev_setup(eflag,vflag);
  else evflag = vflag_fdotr = 0;
  
  int nall = atom->nlocal + atom->nghost;
  int inum, host_start;
  
  bool success = true;
  int *ilist, *numneigh, **firstneigh;    
  if (gpu_mode != GPU_FORCE) {
    inum = atom->nlocal;
    firstneigh = ljcl_gpu_compute_n(neighbor->ago, inum, nall, atom->x,
				    atom->type, domain->sublo, domain->subhi,
				    atom->tag, atom->nspecial, atom->special,
				    eflag, vflag, eflag_atom, vflag_atom,
				    host_start, &ilist, &numneigh, cpu_time,
				    success, atom->q, domain->boxlo,
				    domain->prd);
  } else {
    inum = list->inum;
    ilist = list->ilist;
    numneigh = list->numneigh;
    firstneigh = list->firstneigh;
    ljcl_gpu_compute(neighbor->ago, inum, nall, atom->x, atom->type,
		     ilist, numneigh, firstneigh, eflag, vflag, eflag_atom,
		     vflag_atom, host_start, cpu_time, success, atom->q,
		     atom->nlocal, domain->boxlo, domain->prd);
  }
  if (!success)
    error->one(FLERR,"Out of memory on GPGPU");

  if (host_start<inum) {
    cpu_time = MPI_Wtime();
    cpu_compute(host_start, inum, eflag, vflag, ilist, numneigh, firstneigh);
    cpu_time = MPI_Wtime() - cpu_time;
  }
}

/* ----------------------------------------------------------------------
   init specific to this pair style
------------------------------------------------------------------------- */

void PairLJCutCoulLongGPU::init_style()
{
  cut_respa = NULL;

  if (!atom->q_flag)
<<<<<<< HEAD
    error->all("Pair style lj/cut/coul/long/gpu requires atom attribute q");
  if (force->newton_pair) 
    error->all("Cannot use newton pair with lj/cut/could/cut/gpu pair style");
=======
    error->all(FLERR,"Pair style lj/cut/coul/long/gpu requires atom attribute q");
  if (force->newton_pair) 
    error->all(FLERR,"Cannot use newton pair with lj/cut/could/cut/gpu pair style");
>>>>>>> 667fde6a

  // Repeat cutsq calculation because done after call to init_style
  double maxcut = -1.0;
  double cut;
  for (int i = 1; i <= atom->ntypes; i++) {
    for (int j = i; j <= atom->ntypes; j++) {
      if (setflag[i][j] != 0 || (setflag[i][i] != 0 && setflag[j][j] != 0)) {
        cut = init_one(i,j);
        cut *= cut;
        if (cut > maxcut)
          maxcut = cut;
        cutsq[i][j] = cutsq[j][i] = cut;
      } else
        cutsq[i][j] = cutsq[j][i] = 0.0;
    }
  }
  double cell_size = sqrt(maxcut) + neighbor->skin;

  cut_coulsq = cut_coul * cut_coul;

  // insure use of KSpace long-range solver, set g_ewald

  if (force->kspace == NULL)
    error->all(FLERR,"Pair style is incompatible with KSpace style");
  g_ewald = force->kspace->g_ewald;

  // setup force tables

  if (ncoultablebits) init_tables();

  int maxspecial=0;
  if (atom->molecular)
    maxspecial=atom->maxspecial;
  int success = ljcl_gpu_init(atom->ntypes+1, cutsq, lj1, lj2, lj3, lj4,
                              offset, force->special_lj, atom->nlocal,
                              atom->nlocal+atom->nghost, 300, maxspecial,
                              cell_size, gpu_mode, screen, cut_ljsq, cut_coulsq,
                              force->special_coul, force->qqrd2e, g_ewald);
  GPU_EXTRA::check_flag(success,error,world);

  if (gpu_mode == GPU_FORCE) {
    int irequest = neighbor->request(this);
    neighbor->requests[irequest]->half = 0;
    neighbor->requests[irequest]->full = 1;
  }
}

/* ---------------------------------------------------------------------- */

double PairLJCutCoulLongGPU::memory_usage()
{
  double bytes = Pair::memory_usage();
  return bytes + ljcl_gpu_bytes();
}

/* ---------------------------------------------------------------------- */

void PairLJCutCoulLongGPU::cpu_compute(int start, int inum, int eflag,
				       int vflag, int *ilist, int *numneigh,
				       int **firstneigh)
{
  int i,j,ii,jj,jnum,itype,jtype,itable;
  double qtmp,xtmp,ytmp,ztmp,delx,dely,delz,evdwl,ecoul,fpair;
  double fraction,table;
  double r,r2inv,r6inv,forcecoul,forcelj,factor_coul,factor_lj;
  double grij,expm2,prefactor,t,erfc;
  int *jlist;
  double rsq;

  evdwl = ecoul = 0.0;

  double **x = atom->x;
  double **f = atom->f;
  double *q = atom->q;
  int *type = atom->type;
  double *special_coul = force->special_coul;
  double *special_lj = force->special_lj;
  double qqrd2e = force->qqrd2e;

  // loop over neighbors of my atoms

  for (ii = start; ii < inum; ii++) {
    i = ilist[ii];
    qtmp = q[i];
    xtmp = x[i][0];
    ytmp = x[i][1];
    ztmp = x[i][2];
    itype = type[i];
    jlist = firstneigh[i];
    jnum = numneigh[i];

    for (jj = 0; jj < jnum; jj++) {
      j = jlist[jj];
      factor_lj = special_lj[sbmask(j)];
      factor_coul = special_coul[sbmask(j)];
      j &= NEIGHMASK;

      delx = xtmp - x[j][0];
      dely = ytmp - x[j][1];
      delz = ztmp - x[j][2];
      rsq = delx*delx + dely*dely + delz*delz;
      jtype = type[j];

      if (rsq < cutsq[itype][jtype]) {
	r2inv = 1.0/rsq;

	if (rsq < cut_coulsq) {
	  if (!ncoultablebits || rsq <= tabinnersq) {
	    r = sqrt(rsq);
	    grij = g_ewald * r;
	    expm2 = exp(-grij*grij);
	    t = 1.0 / (1.0 + EWALD_P*grij);
	    erfc = t * (A1+t*(A2+t*(A3+t*(A4+t*A5)))) * expm2;
	    prefactor = qqrd2e * qtmp*q[j]/r;
	    forcecoul = prefactor * (erfc + EWALD_F*grij*expm2);
	    if (factor_coul < 1.0) forcecoul -= (1.0-factor_coul)*prefactor;
	  } else {
	    union_int_float_t rsq_lookup;
	    rsq_lookup.f = rsq;
	    itable = rsq_lookup.i & ncoulmask;
	    itable >>= ncoulshiftbits;
	    fraction = (rsq_lookup.f - rtable[itable]) * drtable[itable];
	    table = ftable[itable] + fraction*dftable[itable];
	    forcecoul = qtmp*q[j] * table;
	    if (factor_coul < 1.0) {
	      table = ctable[itable] + fraction*dctable[itable];
	      prefactor = qtmp*q[j] * table;
	      forcecoul -= (1.0-factor_coul)*prefactor;
	    }
	  }
	} else forcecoul = 0.0;

	if (rsq < cut_ljsq[itype][jtype]) {
	  r6inv = r2inv*r2inv*r2inv;
	  forcelj = r6inv * (lj1[itype][jtype]*r6inv - lj2[itype][jtype]);
	} else forcelj = 0.0;

	fpair = (forcecoul + factor_lj*forcelj) * r2inv;

	f[i][0] += delx*fpair;
	f[i][1] += dely*fpair;
	f[i][2] += delz*fpair;

	if (eflag) {
	  if (rsq < cut_coulsq) {
	    if (!ncoultablebits || rsq <= tabinnersq)
	      ecoul = prefactor*erfc;
	    else {
	      table = etable[itable] + fraction*detable[itable];
	      ecoul = qtmp*q[j] * table;
	    }
	    if (factor_coul < 1.0) ecoul -= (1.0-factor_coul)*prefactor;
	  } else ecoul = 0.0;

	  if (rsq < cut_ljsq[itype][jtype]) {
	    evdwl = r6inv*(lj3[itype][jtype]*r6inv-lj4[itype][jtype]) -
	      offset[itype][jtype];
	    evdwl *= factor_lj;
	  } else evdwl = 0.0;
	}

	if (evflag) ev_tally_full(i,evdwl,ecoul,fpair,delx,dely,delz);
      }
    }
  }
}<|MERGE_RESOLUTION|>--- conflicted
+++ resolved
@@ -142,15 +142,9 @@
   cut_respa = NULL;
 
   if (!atom->q_flag)
-<<<<<<< HEAD
-    error->all("Pair style lj/cut/coul/long/gpu requires atom attribute q");
-  if (force->newton_pair) 
-    error->all("Cannot use newton pair with lj/cut/could/cut/gpu pair style");
-=======
     error->all(FLERR,"Pair style lj/cut/coul/long/gpu requires atom attribute q");
   if (force->newton_pair) 
     error->all(FLERR,"Cannot use newton pair with lj/cut/could/cut/gpu pair style");
->>>>>>> 667fde6a
 
   // Repeat cutsq calculation because done after call to init_style
   double maxcut = -1.0;
