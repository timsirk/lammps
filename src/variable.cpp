/* ----------------------------------------------------------------------
   LAMMPS - Large-scale Atomic/Molecular Massively Parallel Simulator
   http://lammps.sandia.gov, Sandia National Laboratories
   Steve Plimpton, sjplimp@sandia.gov

   Copyright (2003) Sandia Corporation.  Under the terms of Contract
   DE-AC04-94AL85000 with Sandia Corporation, the U.S. Government retains
   certain rights in this software.  This software is distributed under
   the GNU General Public License.

   See the README file in the top-level LAMMPS directory.
------------------------------------------------------------------------- */

#include "math.h"
#include "stdlib.h"
#include "string.h"
#include "ctype.h"
#include "unistd.h"
#include "variable.h"
#include "universe.h"
#include "atom.h"
#include "update.h"
#include "group.h"
#include "domain.h"
#include "comm.h"
#include "region.h"
#include "modify.h"
#include "compute.h"
#include "fix.h"
#include "fix_store.h"
#include "output.h"
#include "thermo.h"
#include "random_mars.h"
#include "math_const.h"
#include "atom_masks.h"
#include "memory.h"
#include "error.h"
#include "force.h"

using namespace LAMMPS_NS;
using namespace MathConst;

#define VARDELTA 4
#define MAXLEVEL 4
#define MAXLINE 256
#define CHUNK 1024

#define MYROUND(a) (( a-floor(a) ) >= .5) ? ceil(a) : floor(a)

enum{INDEX,LOOP,WORLD,UNIVERSE,ULOOP,STRING,GETENV,
     SCALARFILE,ATOMFILE,FORMAT,EQUAL,ATOM};
enum{ARG,OP};

// customize by adding a function
// if add before OR,
// also set precedence level in constructor and precedence length in *.h

enum{DONE,ADD,SUBTRACT,MULTIPLY,DIVIDE,CARAT,MODULO,UNARY,
     NOT,EQ,NE,LT,LE,GT,GE,AND,OR,
     SQRT,EXP,LN,LOG,ABS,SIN,COS,TAN,ASIN,ACOS,ATAN,ATAN2,
     RANDOM,NORMAL,CEIL,FLOOR,ROUND,RAMP,STAGGER,LOGFREQ,STRIDE,
     VDISPLACE,SWIGGLE,CWIGGLE,GMASK,RMASK,GRMASK,
     VALUE,ATOMARRAY,TYPEARRAY,INTARRAY,BIGINTARRAY};

// customize by adding a special function

enum{SUM,XMIN,XMAX,AVE,TRAP,NEXT,ISDEF};

#define INVOKED_SCALAR 1
#define INVOKED_VECTOR 2
#define INVOKED_ARRAY 4
#define INVOKED_PERATOM 8

#define BIG 1.0e20

/* ---------------------------------------------------------------------- */

Variable::Variable(LAMMPS *lmp) : Pointers(lmp)
{
  MPI_Comm_rank(world,&me);

  nvar = maxvar = 0;
  names = NULL;
  style = NULL;
  num = NULL;
  which = NULL;
  pad = NULL;
  reader = NULL;
  data = NULL;

  eval_in_progress = NULL;

  randomequal = NULL;
  randomatom = NULL;

  // customize by assigning a precedence level

  precedence[DONE] = 0;
  precedence[OR] = 1;
  precedence[AND] = 2;
  precedence[EQ] = precedence[NE] = 3;
  precedence[LT] = precedence[LE] = precedence[GT] = precedence[GE] = 4;
  precedence[ADD] = precedence[SUBTRACT] = 5;
  precedence[MULTIPLY] = precedence[DIVIDE] = precedence[MODULO] = 6;
  precedence[CARAT] = 7;
  precedence[UNARY] = precedence[NOT] = 8;
}

/* ---------------------------------------------------------------------- */

Variable::~Variable()
{
  for (int i = 0; i < nvar; i++) {
    delete [] names[i];
    delete reader[i];
    if (style[i] == LOOP || style[i] == ULOOP) delete [] data[i][0];
    else for (int j = 0; j < num[i]; j++) delete [] data[i][j];
    delete [] data[i];
  }
  memory->sfree(names);
  memory->destroy(style);
  memory->destroy(num);
  memory->destroy(which);
  memory->destroy(pad);
  memory->sfree(reader);
  memory->sfree(data);

  memory->destroy(eval_in_progress);

  delete randomequal;
  delete randomatom;
}

/* ----------------------------------------------------------------------
   called by variable command in input script
------------------------------------------------------------------------- */

void Variable::set(int narg, char **arg)
{
  if (narg < 2) error->all(FLERR,"Illegal variable command");

  // DELETE
  // doesn't matter if variable no longer exists

  if (strcmp(arg[1],"delete") == 0) {
    if (narg != 2) error->all(FLERR,"Illegal variable command");
    if (find(arg[0]) >= 0) remove(find(arg[0]));
    return;

  // INDEX
  // num = listed args, which = 1st value, data = copied args

  } else if (strcmp(arg[1],"index") == 0) {
    if (narg < 3) error->all(FLERR,"Illegal variable command");
    if (find(arg[0]) >= 0) return;
    if (nvar == maxvar) grow();
    style[nvar] = INDEX;
    num[nvar] = narg - 2;
    which[nvar] = 0;
    pad[nvar] = 0;
    data[nvar] = new char*[num[nvar]];
    copy(num[nvar],&arg[2],data[nvar]);

  // LOOP
  // 1 arg + pad: num = N, which = 1st value, data = single string
  // 2 args + pad: num = N2, which = N1, data = single string

  } else if (strcmp(arg[1],"loop") == 0) {
    if (find(arg[0]) >= 0) return;
    if (nvar == maxvar) grow();
    style[nvar] = LOOP;
    int nfirst,nlast;
    if (narg == 3 || (narg == 4 && strcmp(arg[3],"pad") == 0)) {
      nfirst = 1;
      nlast = force->inumeric(FLERR,arg[2]);
      if (nlast <= 0) error->all(FLERR,"Illegal variable command");
      if (narg == 4 && strcmp(arg[3],"pad") == 0) {
        char digits[12];
        sprintf(digits,"%d",nlast);
        pad[nvar] = strlen(digits);
      } else pad[nvar] = 0;
    } else if (narg == 4 || (narg == 5 && strcmp(arg[4],"pad") == 0)) {
      nfirst = force->inumeric(FLERR,arg[2]);
      nlast = force->inumeric(FLERR,arg[3]);
      if (nfirst > nlast || nlast < 0)
        error->all(FLERR,"Illegal variable command");
      if (narg == 5 && strcmp(arg[4],"pad") == 0) {
        char digits[12];
        sprintf(digits,"%d",nlast);
        pad[nvar] = strlen(digits);
      } else pad[nvar] = 0;
    } else error->all(FLERR,"Illegal variable command");
    num[nvar] = nlast;
    which[nvar] = nfirst-1;
    data[nvar] = new char*[1];
    data[nvar][0] = NULL;

  // WORLD
  // num = listed args, which = partition this proc is in, data = copied args
  // error check that num = # of worlds in universe

  } else if (strcmp(arg[1],"world") == 0) {
    if (narg < 3) error->all(FLERR,"Illegal variable command");
    if (find(arg[0]) >= 0) return;
    if (nvar == maxvar) grow();
    style[nvar] = WORLD;
    num[nvar] = narg - 2;
    if (num[nvar] != universe->nworlds)
      error->all(FLERR,"World variable count doesn't match # of partitions");
    which[nvar] = universe->iworld;
    pad[nvar] = 0;
    data[nvar] = new char*[num[nvar]];
    copy(num[nvar],&arg[2],data[nvar]);

  // UNIVERSE and ULOOP
  // for UNIVERSE: num = listed args, data = copied args
  // for ULOOP: num = N, data = single string
  // which = partition this proc is in
  // universe proc 0 creates lock file
  // error check that all other universe/uloop variables are same length

  } else if (strcmp(arg[1],"universe") == 0 || strcmp(arg[1],"uloop") == 0) {
    if (strcmp(arg[1],"universe") == 0) {
      if (narg < 3) error->all(FLERR,"Illegal variable command");
      if (find(arg[0]) >= 0) return;
      if (nvar == maxvar) grow();
      style[nvar] = UNIVERSE;
      num[nvar] = narg - 2;
      pad[nvar] = 0;
      data[nvar] = new char*[num[nvar]];
      copy(num[nvar],&arg[2],data[nvar]);
    } else if (strcmp(arg[1],"uloop") == 0) {
      if (narg < 3 || narg > 4 || (narg == 4 && strcmp(arg[3],"pad") != 0))
        error->all(FLERR,"Illegal variable command");
      if (find(arg[0]) >= 0) return;
      if (nvar == maxvar) grow();
      style[nvar] = ULOOP;
      num[nvar] = force->inumeric(FLERR,arg[2]);
      data[nvar] = new char*[1];
      data[nvar][0] = NULL;
      if (narg == 4) {
        char digits[12];
        sprintf(digits,"%d",num[nvar]);
        pad[nvar] = strlen(digits);
      } else pad[nvar] = 0;
    }

    if (num[nvar] < universe->nworlds)
      error->all(FLERR,"Universe/uloop variable count < # of partitions");
    which[nvar] = universe->iworld;

    if (universe->me == 0) {
      FILE *fp = fopen("tmp.lammps.variable","w");
      fprintf(fp,"%d\n",universe->nworlds);
      fclose(fp);
    }

    for (int jvar = 0; jvar < nvar; jvar++)
      if (num[jvar] && (style[jvar] == UNIVERSE || style[jvar] == ULOOP) &&
          num[nvar] != num[jvar])
        error->all(FLERR,
                   "All universe/uloop variables must have same # of values");

  // STRING
  // remove pre-existing var if also style STRING (allows it to be reset)
  // num = 1, which = 1st value
  // data = 1 value, string to eval

  } else if (strcmp(arg[1],"string") == 0) {
    if (narg != 3) error->all(FLERR,"Illegal variable command");
    if (find(arg[0]) >= 0) {
      if (style[find(arg[0])] != STRING)
        error->all(FLERR,"Cannot redefine variable as a different style");
      remove(find(arg[0]));
    }
    if (nvar == maxvar) grow();
    style[nvar] = STRING;
    num[nvar] = 1;
    which[nvar] = 0;
    pad[nvar] = 0;
    data[nvar] = new char*[num[nvar]];
    copy(1,&arg[2],data[nvar]);

  // GETENV
  // remove pre-existing var if also style GETENV (allows it to be reset)
  // num = 1, which = 1st value
  // data = 1 value, string to eval

  } else if (strcmp(arg[1],"getenv") == 0) {
    if (narg != 3) error->all(FLERR,"Illegal variable command");
    if (find(arg[0]) >= 0) {
      if (style[find(arg[0])] != GETENV)
        error->all(FLERR,"Cannot redefine variable as a different style");
      remove(find(arg[0]));
    }
    if (nvar == maxvar) grow();
    style[nvar] = GETENV;
    num[nvar] = 1;
    which[nvar] = 0;
    pad[nvar] = 0;
    data[nvar] = new char*[num[nvar]];
    copy(1,&arg[2],data[nvar]);
    data[nvar][1] = NULL;

  // SCALARFILE for strings or numbers
  // which = 1st value
  // data = 1 value, string to eval

  } else if (strcmp(arg[1],"file") == 0) {
    if (narg != 3) error->all(FLERR,"Illegal variable command");
    if (find(arg[0]) >= 0) return;
    if (nvar == maxvar) grow();
    style[nvar] = SCALARFILE;
    num[nvar] = 1;
    which[nvar] = 0;
    pad[nvar] = 0;
    data[nvar] = new char*[num[nvar]];
    data[nvar][0] = new char[MAXLINE];
    reader[nvar] = new VarReader(lmp,arg[0],arg[2],SCALARFILE);
    int flag = reader[nvar]->read_scalar(data[nvar][0]);
    if (flag) error->all(FLERR,"File variable could not read value");

  // ATOMFILE for numbers
  // which = 1st value
  // data = NULL

  } else if (strcmp(arg[1],"atomfile") == 0) {
    if (narg != 3) error->all(FLERR,"Illegal variable command");
    if (find(arg[0]) >= 0) return;
    if (nvar == maxvar) grow();
    style[nvar] = ATOMFILE;
    num[nvar] = 1;
    which[nvar] = 0;
    pad[nvar] = 0;
    data[nvar] = new char*[num[nvar]];
    data[nvar][0] = NULL;
    reader[nvar] = new VarReader(lmp,arg[0],arg[2],ATOMFILE);
    int flag = reader[nvar]->read_peratom();
    if (flag) error->all(FLERR,"Atomfile variable could not read values");

  // FORMAT
  // num = 3, which = 1st value
  // data = 3 values
  //   1st is name of variable to eval, 2nd is format string,
  //   3rd is filled on retrieval

  } else if (strcmp(arg[1],"format") == 0) {
    if (narg != 4) error->all(FLERR,"Illegal variable command");
    if (find(arg[0]) >= 0) return;
    if (nvar == maxvar) grow();
    style[nvar] = FORMAT;
    num[nvar] = 3;
    which[nvar] = 0;
    pad[nvar] = 0;
    data[nvar] = new char*[num[nvar]];
    copy(2,&arg[2],data[nvar]);
    data[nvar][2] = NULL;

  // EQUAL
  // remove pre-existing var if also style EQUAL (allows it to be reset)
  // num = 2, which = 1st value
  // data = 2 values, 1st is string to eval, 2nd is filled on retrieval

  } else if (strcmp(arg[1],"equal") == 0) {
    if (narg != 3) error->all(FLERR,"Illegal variable command");
    if (find(arg[0]) >= 0) {
      if (style[find(arg[0])] != EQUAL)
        error->all(FLERR,"Cannot redefine variable as a different style");
      remove(find(arg[0]));
    }
    if (nvar == maxvar) grow();
    style[nvar] = EQUAL;
    num[nvar] = 2;
    which[nvar] = 0;
    pad[nvar] = 0;
    data[nvar] = new char*[num[nvar]];
    copy(1,&arg[2],data[nvar]);
    data[nvar][1] = NULL;

  // ATOM
  // remove pre-existing var if also style ATOM (allows it to be reset)
  // num = 1, which = 1st value
  // data = 1 value, string to eval

  } else if (strcmp(arg[1],"atom") == 0) {
    if (narg != 3) error->all(FLERR,"Illegal variable command");
    if (find(arg[0]) >= 0) {
      if (style[find(arg[0])] != ATOM)
        error->all(FLERR,"Cannot redefine variable as a different style");
      remove(find(arg[0]));
    }
    if (nvar == maxvar) grow();
    style[nvar] = ATOM;
    num[nvar] = 1;
    which[nvar] = 0;
    pad[nvar] = 0;
    data[nvar] = new char*[num[nvar]];
    copy(1,&arg[2],data[nvar]);

  } else error->all(FLERR,"Illegal variable command");

  // set name of variable
  // must come at end, since STRING/EQUAL/ATOM reset may have removed name
  // name must be all alphanumeric chars or underscores

  int n = strlen(arg[0]) + 1;
  names[nvar] = new char[n];
  strcpy(names[nvar],arg[0]);

  for (int i = 0; i < n-1; i++)
    if (!isalnum(names[nvar][i]) && names[nvar][i] != '_')
      error->all(FLERR,"Variable name must be alphanumeric or "
                 "underscore characters");
  nvar++;
}

/* ----------------------------------------------------------------------
   INDEX variable created by command-line argument
   make it INDEX rather than STRING so cannot be re-defined in input script
------------------------------------------------------------------------- */

void Variable::set(char *name, int narg, char **arg)
{
  char **newarg = new char*[2+narg];
  newarg[0] = name;
  newarg[1] = (char *) "index";
  for (int i = 0; i < narg; i++) newarg[2+i] = arg[i];
  set(2+narg,newarg);
  delete [] newarg;
}

/* ----------------------------------------------------------------------
   increment variable(s)
   return 0 if OK if successfully incremented
   return 1 if any variable is exhausted, free the variable to allow re-use
------------------------------------------------------------------------- */

int Variable::next(int narg, char **arg)
{
  int ivar;

  if (narg == 0) error->all(FLERR,"Illegal next command");

  // check that variables exist and are all the same style
  // exception: UNIVERSE and ULOOP variables can be mixed in same next command

  for (int iarg = 0; iarg < narg; iarg++) {
    ivar = find(arg[iarg]);
    if (ivar == -1) error->all(FLERR,"Invalid variable in next command");
    if (style[ivar] == ULOOP && style[find(arg[0])] == UNIVERSE) continue;
    else if (style[ivar] == UNIVERSE && style[find(arg[0])] == ULOOP) continue;
    else if (style[ivar] != style[find(arg[0])])
      error->all(FLERR,"All variables in next command must be same style");
  }

  // invalid styles STRING or EQUAL or WORLD or ATOM or GETENV or FORMAT

  int istyle = style[find(arg[0])];
  if (istyle == STRING || istyle == EQUAL || istyle == WORLD
      || istyle == GETENV || istyle == ATOM || istyle == FORMAT)
    error->all(FLERR,"Invalid variable style with next command");

  // if istyle = UNIVERSE or ULOOP, insure all such variables are incremented

  if (istyle == UNIVERSE || istyle == ULOOP)
    for (int i = 0; i < nvar; i++) {
      if (style[i] != UNIVERSE && style[i] != ULOOP) continue;
      int iarg = 0;
      for (iarg = 0; iarg < narg; iarg++)
        if (strcmp(arg[iarg],names[i]) == 0) break;
      if (iarg == narg) 
        error->universe_one(FLERR,"Next command must list all "
                            "universe and uloop variables");
    }

  // increment all variables in list
  // if any variable is exhausted, set flag = 1 and remove var to allow re-use

  int flag = 0;

  if (istyle == INDEX || istyle == LOOP) {
    for (int iarg = 0; iarg < narg; iarg++) {
      ivar = find(arg[iarg]);
      which[ivar]++;
      if (which[ivar] >= num[ivar]) {
        flag = 1;
        remove(ivar);
      }
    }

  } else if (istyle == SCALARFILE) {

    for (int iarg = 0; iarg < narg; iarg++) {
      ivar = find(arg[iarg]);
      int done = reader[ivar]->read_scalar(data[ivar][0]);
      if (done) {
        flag = 1;
        remove(ivar);
      }
    }

  } else if (istyle == ATOMFILE) {

    for (int iarg = 0; iarg < narg; iarg++) {
      ivar = find(arg[iarg]);
      int done = reader[ivar]->read_peratom();
      if (done) {
        flag = 1;
        remove(ivar);
      }
    }

  } else if (istyle == UNIVERSE || istyle == ULOOP) {

    // wait until lock file can be created and owned by proc 0 of this world
    // rename() is not atomic in practice, but no known simple fix
    //   means multiple procs can read/write file at the same time (bad!)
    // random delays help
    // delay for random fraction of 1 second before first rename() call
    // delay for random fraction of 1 second before subsequent tries
    // when successful, read next available index and Bcast it within my world

    int nextindex;
    if (me == 0) {
      int seed = 12345 + universe->me + which[find(arg[0])];
      RanMars *random = new RanMars(lmp,seed);
      int delay = (int) (1000000*random->uniform());
      usleep(delay);
      while (1) {
        if (!rename("tmp.lammps.variable","tmp.lammps.variable.lock")) break;
        delay = (int) (1000000*random->uniform());
        usleep(delay);
      }
      delete random;

      FILE *fp = fopen("tmp.lammps.variable.lock","r");
      fscanf(fp,"%d",&nextindex);
      //printf("READ %d %d\n",universe->me,nextindex);
      fclose(fp);
      fp = fopen("tmp.lammps.variable.lock","w");
      fprintf(fp,"%d\n",nextindex+1);
      //printf("WRITE %d %d\n",universe->me,nextindex+1);
      fclose(fp);
      rename("tmp.lammps.variable.lock","tmp.lammps.variable");
      if (universe->uscreen)
        fprintf(universe->uscreen,
                "Increment via next: value %d on partition %d\n",
                nextindex+1,universe->iworld);
      if (universe->ulogfile)
        fprintf(universe->ulogfile,
                "Increment via next: value %d on partition %d\n",
                nextindex+1,universe->iworld);
    }
    MPI_Bcast(&nextindex,1,MPI_INT,0,world);

    // set all variables in list to nextindex
    // must increment all UNIVERSE and ULOOP variables here
    // error check above tested for this

    for (int iarg = 0; iarg < narg; iarg++) {
      ivar = find(arg[iarg]);
      which[ivar] = nextindex;
      if (which[ivar] >= num[ivar]) {
        flag = 1;
        remove(ivar);
      }
    }
  }

  return flag;
}

/* ----------------------------------------------------------------------
   return ptr to the data text associated with a variable
   if INDEX or WORLD or UNIVERSE or STRING or SCALARFILE var, 
     return ptr to stored string
   if LOOP or ULOOP var, write int to data[0] and return ptr to string
   if EQUAL var, evaluate variable and put result in str
   if FORMAT var, evaluate its variable and put formatted result in str
   if GETENV var, query environment and put result in str
   if ATOM or ATOMFILE var, return NULL
   return NULL if no variable with name or which value is bad,
     caller must respond
------------------------------------------------------------------------- */

char *Variable::retrieve(char *name)
{
  int ivar = find(name);
  if (ivar == -1) return NULL;
  if (which[ivar] >= num[ivar]) return NULL;

  char *str;
  if (style[ivar] == INDEX || style[ivar] == WORLD ||
      style[ivar] == UNIVERSE || style[ivar] == STRING || 
      style[ivar] == SCALARFILE) {
    str = data[ivar][which[ivar]];
  } else if (style[ivar] == LOOP || style[ivar] == ULOOP) {
    char result[16];
    if (pad[ivar] == 0) sprintf(result,"%d",which[ivar]+1);
    else {
      char padstr[16];
      sprintf(padstr,"%%0%dd",pad[ivar]);
      sprintf(result,padstr,which[ivar]+1);
    }
    int n = strlen(result) + 1;
    delete [] data[ivar][0];
    data[ivar][0] = new char[n];
    strcpy(data[ivar][0],result);
    str = data[ivar][0];
  } else if (style[ivar] == EQUAL) {
    char result[64];
    double answer = evaluate(data[ivar][0],NULL);
    sprintf(result,"%.15g",answer);
    int n = strlen(result) + 1;
    if (data[ivar][1]) delete [] data[ivar][1];
    data[ivar][1] = new char[n];
    strcpy(data[ivar][1],result);
    str = data[ivar][1];
  } else if (style[ivar] == FORMAT) {
    char result[64];
    int jvar = find(data[ivar][0]);
    if (jvar == -1) return NULL;
    if (!equalstyle(jvar)) return NULL;
    double answer = evaluate(data[jvar][0],NULL);
    sprintf(result,data[ivar][1],answer);
    int n = strlen(result) + 1;
    if (data[ivar][2]) delete [] data[ivar][2];
    data[ivar][2] = new char[n];
    strcpy(data[ivar][2],result);
    str = data[ivar][2];
  } else if (style[ivar] == GETENV) {
    const char *result = getenv(data[ivar][0]);
    if (data[ivar][1]) delete [] data[ivar][1];
    if (result == NULL) result = (const char *)"";
    int n = strlen(result) + 1;
    data[ivar][1] = new char[n];
    strcpy(data[ivar][1],result);
    str = data[ivar][1];
  } else if (style[ivar] == ATOM || style[ivar] == ATOMFILE) return NULL;

  return str;
}

/* ----------------------------------------------------------------------
   return result of equal-style variable evaluation
------------------------------------------------------------------------- */

double Variable::compute_equal(int ivar)
{
  // eval_in_progress used to detect circle dependencies
  // could extend this later to check v_a = c_b + v_a constructs?

  eval_in_progress[ivar] = 1;
  double value = evaluate(data[ivar][0],NULL);
  eval_in_progress[ivar] = 0;
  return value;
}

/* ----------------------------------------------------------------------
   return result of immediate equal-style variable evaluation
   called from Input::substitute()
------------------------------------------------------------------------- */

double Variable::compute_equal(char *str)
{
  return evaluate(str,NULL);
}

/* ----------------------------------------------------------------------
   compute result of atom-style and atomfile-style variable evaluation
   only computed for atoms in igroup, else result is 0.0
   answers are placed every stride locations into result
   if sumflag, add variable values to existing result
------------------------------------------------------------------------- */

void Variable::compute_atom(int ivar, int igroup,
                            double *result, int stride, int sumflag)
{
  Tree *tree;
  double *vstore;
  
  if (style[ivar] == ATOM) {
    double tmp = evaluate(data[ivar][0],&tree);
    tmp = collapse_tree(tree);
  } else vstore = reader[ivar]->fix->vstore;

  int groupbit = group->bitmask[igroup];
  int *mask = atom->mask;
  int nlocal = atom->nlocal;

  if (style[ivar] == ATOM) {
    if (sumflag == 0) {
      int m = 0;
      for (int i = 0; i < nlocal; i++) {
        if (mask[i] & groupbit) result[m] = eval_tree(tree,i);
        else result[m] = 0.0;
        m += stride;
      }

    } else {
      int m = 0;
      for (int i = 0; i < nlocal; i++) {
        if (mask[i] & groupbit) result[m] += eval_tree(tree,i);
        m += stride;
      }
    }

  } else {
    if (sumflag == 0) {
      int m = 0;
      for (int i = 0; i < nlocal; i++) {
        if (mask[i] & groupbit) result[m] = vstore[i];
        else result[m] = 0.0;
        m += stride;
      }

    } else {
      int m = 0;
      for (int i = 0; i < nlocal; i++) {
        if (mask[i] & groupbit) result[m] += vstore[i];
        m += stride;
      }
    }
  }

  if (style[ivar] == ATOM) free_tree(tree);
}

/* ----------------------------------------------------------------------
   search for name in list of variables names
   return index or -1 if not found
------------------------------------------------------------------------- */

int Variable::find(char *name)
{
  for (int i = 0; i < nvar; i++)
    if (strcmp(name,names[i]) == 0) return i;
  return -1;
}

/* ----------------------------------------------------------------------
   return 1 if variable is EQUAL style, 0 if not
------------------------------------------------------------------------- */

int Variable::equalstyle(int ivar)
{
  if (style[ivar] == EQUAL) return 1;
  return 0;
}

/* ----------------------------------------------------------------------
   return 1 if variable is ATOM or ATOMFILE style, 0 if not
------------------------------------------------------------------------- */

int Variable::atomstyle(int ivar)
{
  if (style[ivar] == ATOM || style[ivar] == ATOMFILE) return 1;
  return 0;
}

/* ----------------------------------------------------------------------
   remove Nth variable from list and compact list
   delete reader explicitly if it exists
------------------------------------------------------------------------- */

void Variable::remove(int n)
{
  delete [] names[n];
  if (style[n] == LOOP || style[n] == ULOOP) delete [] data[n][0];
  else for (int i = 0; i < num[n]; i++) delete [] data[n][i];
  delete [] data[n];
  delete reader[n];

  for (int i = n+1; i < nvar; i++) {
    names[i-1] = names[i];
    style[i-1] = style[i];
    num[i-1] = num[i];
    which[i-1] = which[i];
    pad[i-1] = pad[i];
    reader[i-1] = reader[i];
    data[i-1] = data[i];
  }
  nvar--;
}

/* ----------------------------------------------------------------------
  make space in arrays for new variable
------------------------------------------------------------------------- */

void Variable::grow()
{
  int old = maxvar;
  maxvar += VARDELTA;
  names = (char **) memory->srealloc(names,maxvar*sizeof(char *),"var:names");
  memory->grow(style,maxvar,"var:style");
  memory->grow(num,maxvar,"var:num");
  memory->grow(which,maxvar,"var:which");
  memory->grow(pad,maxvar,"var:pad");

  reader = (VarReader **) 
    memory->srealloc(reader,maxvar*sizeof(VarReader *),"var:reader");
  for (int i = old; i < maxvar; i++) reader[i] = NULL;

  data = (char ***) memory->srealloc(data,maxvar*sizeof(char **),"var:data");

  memory->grow(eval_in_progress,maxvar,"var:eval_in_progress");
  for (int i = 0; i < maxvar; i++) eval_in_progress[i] = 0;
}

/* ----------------------------------------------------------------------
   copy narg strings from **from to **to, and allocate space for them
------------------------------------------------------------------------- */

void Variable::copy(int narg, char **from, char **to)
{
  int n;
  for (int i = 0; i < narg; i++) {
    n = strlen(from[i]) + 1;
    to[i] = new char[n];
    strcpy(to[i],from[i]);
  }
}

/* ----------------------------------------------------------------------
   recursive evaluation of a string str
   str is an equal-style or atom-style formula containing one or more items:
     number = 0.0, -5.45, 2.8e-4, ...
     constant = PI
     thermo keyword = ke, vol, atoms, ...
     math operation = (),-x,x+y,x-y,x*y,x/y,x^y,
                      x==y,x!=y,x<y,x<=y,x>y,x>=y,x&&y,x||y,
                      sqrt(x),exp(x),ln(x),log(x),abs(x),
                      sin(x),cos(x),tan(x),asin(x),atan2(y,x),...
     group function = count(group), mass(group), xcm(group,x), ...
     special function = sum(x),min(x), ...
     atom value = x[i], y[i], vx[i], ...
     atom vector = x, y, vx, ...
     compute = c_ID, c_ID[i], c_ID[i][j]
     fix = f_ID, f_ID[i], f_ID[i][j]
     variable = v_name, v_name[i]
   equal-style variables passes in tree = NULL:
     evaluate the formula, return result as a double
   atom-style variable passes in tree = non-NULL:
     parse the formula but do not evaluate it
     create a parse tree and return it
------------------------------------------------------------------------- */

double Variable::evaluate(char *str, Tree **tree)
{
  int op,opprevious;
  double value1,value2;
  char onechar;
  char *ptr;

  double argstack[MAXLEVEL];
  Tree *treestack[MAXLEVEL];
  int opstack[MAXLEVEL];
  int nargstack = 0;
  int ntreestack = 0;
  int nopstack = 0;

  int i = 0;
  int expect = ARG;

  while (1) {
    onechar = str[i];

    // whitespace: just skip

    if (isspace(onechar)) i++;

    // ----------------
    // parentheses: recursively evaluate contents of parens
    // ----------------

    else if (onechar == '(') {
      if (expect == OP) error->all(FLERR,"Invalid syntax in variable formula");
      expect = OP;

      char *contents;
      i = find_matching_paren(str,i,contents);
      i++;

      // evaluate contents and push on stack

      if (tree) {
        Tree *newtree;
        evaluate(contents,&newtree);
        treestack[ntreestack++] = newtree;
      } else argstack[nargstack++] = evaluate(contents,NULL);

      delete [] contents;

    // ----------------
    // number: push value onto stack
    // ----------------

    } else if (isdigit(onechar) || onechar == '.') {
      if (expect == OP) error->all(FLERR,"Invalid syntax in variable formula");
      expect = OP;

      // istop = end of number, including scientific notation

      int istart = i;
      while (isdigit(str[i]) || str[i] == '.') i++;
      if (str[i] == 'e' || str[i] == 'E') {
        i++;
        if (str[i] == '+' || str[i] == '-') i++;
        while (isdigit(str[i])) i++;
      }
      int istop = i - 1;

      int n = istop - istart + 1;
      char *number = new char[n+1];
      strncpy(number,&str[istart],n);
      number[n] = '\0';

      if (tree) {
        Tree *newtree = new Tree();
        newtree->type = VALUE;
        newtree->value = atof(number);
        newtree->left = newtree->middle = newtree->right = NULL;
        treestack[ntreestack++] = newtree;
      } else argstack[nargstack++] = atof(number);

      delete [] number;

    // ----------------
    // letter: c_ID, c_ID[], c_ID[][], f_ID, f_ID[], f_ID[][],
    //         v_name, v_name[], exp(), xcm(,), x, x[], PI, vol
    // ----------------

    } else if (isalpha(onechar)) {
      if (expect == OP) error->all(FLERR,"Invalid syntax in variable formula");
      expect = OP;

      // istop = end of word
      // word = all alphanumeric or underscore

      int istart = i;
      while (isalnum(str[i]) || str[i] == '_') i++;
      int istop = i-1;

      int n = istop - istart + 1;
      char *word = new char[n+1];
      strncpy(word,&str[istart],n);
      word[n] = '\0';

      // ----------------
      // compute
      // ----------------

      if (strncmp(word,"c_",2) == 0) {
        if (domain->box_exist == 0)
          error->all(FLERR,
                     "Variable evaluation before simulation box is defined");

        n = strlen(word) - 2 + 1;
        char *id = new char[n];
        strcpy(id,&word[2]);

        int icompute = modify->find_compute(id);
        if (icompute < 0) 
          error->all(FLERR,"Invalid compute ID in variable formula");
        Compute *compute = modify->compute[icompute];
        delete [] id;

        // parse zero or one or two trailing brackets
        // point i beyond last bracket
        // nbracket = # of bracket pairs
        // index1,index2 = int inside each bracket pair

        int nbracket,index1,index2;
        if (str[i] != '[') nbracket = 0;
        else {
          nbracket = 1;
          ptr = &str[i];
          index1 = int_between_brackets(ptr);
          i = ptr-str+1;
          if (str[i] == '[') {
            nbracket = 2;
            ptr = &str[i];
            index2 = int_between_brackets(ptr);
            i = ptr-str+1;
          }
        }

        // c_ID = scalar from global scalar

        if (nbracket == 0 && compute->scalar_flag) {

          if (update->whichflag == 0) {
            if (compute->invoked_scalar != update->ntimestep)
              error->all(FLERR,"Compute used in variable between runs "
                         "is not current");
          } else if (!(compute->invoked_flag & INVOKED_SCALAR)) {
            compute->compute_scalar();
            compute->invoked_flag |= INVOKED_SCALAR;
          }

          value1 = compute->scalar;
          if (tree) {
            Tree *newtree = new Tree();
            newtree->type = VALUE;
            newtree->value = value1;
            newtree->left = newtree->middle = newtree->right = NULL;
            treestack[ntreestack++] = newtree;
          } else argstack[nargstack++] = value1;

        // c_ID[i] = scalar from global vector

        } else if (nbracket == 1 && compute->vector_flag) {

          if (index1 > compute->size_vector)
            error->all(FLERR,"Variable formula compute vector "
                       "is accessed out-of-range");
          if (update->whichflag == 0) {
            if (compute->invoked_vector != update->ntimestep)
              error->all(FLERR,"Compute used in variable between runs "
                         "is not current");
          } else if (!(compute->invoked_flag & INVOKED_VECTOR)) {
            compute->compute_vector();
            compute->invoked_flag |= INVOKED_VECTOR;
          }

          value1 = compute->vector[index1-1];
          if (tree) {
            Tree *newtree = new Tree();
            newtree->type = VALUE;
            newtree->value = value1;
            newtree->left = newtree->middle = newtree->right = NULL;
            treestack[ntreestack++] = newtree;
          } else argstack[nargstack++] = value1;

        // c_ID[i][j] = scalar from global array

        } else if (nbracket == 2 && compute->array_flag) {

          if (index1 > compute->size_array_rows)
            error->all(FLERR,"Variable formula compute array "
                       "is accessed out-of-range");
          if (index2 > compute->size_array_cols)
            error->all(FLERR,"Variable formula compute array "
                       "is accessed out-of-range");
          if (update->whichflag == 0) {
            if (compute->invoked_array != update->ntimestep)
              error->all(FLERR,"Compute used in variable between runs "
                         "is not current");
          } else if (!(compute->invoked_flag & INVOKED_ARRAY)) {
            compute->compute_array();
            compute->invoked_flag |= INVOKED_ARRAY;
          }

          value1 = compute->array[index1-1][index2-1];
          if (tree) {
            Tree *newtree = new Tree();
            newtree->type = VALUE;
            newtree->value = value1;
            newtree->left = newtree->middle = newtree->right = NULL;
            treestack[ntreestack++] = newtree;
          } else argstack[nargstack++] = value1;

        // c_ID[i] = scalar from per-atom vector

        } else if (nbracket == 1 && compute->peratom_flag &&
                   compute->size_peratom_cols == 0) {

          if (update->whichflag == 0) {
            if (compute->invoked_peratom != update->ntimestep)
              error->all(FLERR,"Compute used in variable between runs "
                         "is not current");
          } else if (!(compute->invoked_flag & INVOKED_PERATOM)) {
            compute->compute_peratom();
            compute->invoked_flag |= INVOKED_PERATOM;
          }

          peratom2global(1,NULL,compute->vector_atom,1,index1,
                         tree,treestack,ntreestack,argstack,nargstack);

        // c_ID[i][j] = scalar from per-atom array

        } else if (nbracket == 2 && compute->peratom_flag &&
                   compute->size_peratom_cols > 0) {

          if (index2 > compute->size_peratom_cols)
            error->all(FLERR,"Variable formula compute array "
                       "is accessed out-of-range");
          if (update->whichflag == 0) {
            if (compute->invoked_peratom != update->ntimestep)
              error->all(FLERR,"Compute used in variable between runs "
                         "is not current");
          } else if (!(compute->invoked_flag & INVOKED_PERATOM)) {
            compute->compute_peratom();
            compute->invoked_flag |= INVOKED_PERATOM;
          }

          if (compute->array_atom)
            peratom2global(1,NULL,&compute->array_atom[0][index2-1],
                           compute->size_peratom_cols,index1,
                           tree,treestack,ntreestack,argstack,nargstack);
          else
            peratom2global(1,NULL,NULL,
                           compute->size_peratom_cols,index1,
                           tree,treestack,ntreestack,argstack,nargstack);

        // c_ID = vector from per-atom vector

        } else if (nbracket == 0 && compute->peratom_flag &&
                   compute->size_peratom_cols == 0) {

          if (tree == NULL)
            error->all(FLERR,
                       "Per-atom compute in equal-style variable formula");
          if (update->whichflag == 0) {
            if (compute->invoked_peratom != update->ntimestep)
              error->all(FLERR,"Compute used in variable between runs "
                         "is not current");
          } else if (!(compute->invoked_flag & INVOKED_PERATOM)) {
            compute->compute_peratom();
            compute->invoked_flag |= INVOKED_PERATOM;
          }

          Tree *newtree = new Tree();
          newtree->type = ATOMARRAY;
          newtree->array = compute->vector_atom;
          newtree->nstride = 1;
          newtree->selfalloc = 0;
          newtree->left = newtree->middle = newtree->right = NULL;
          treestack[ntreestack++] = newtree;

        // c_ID[i] = vector from per-atom array

        } else if (nbracket == 1 && compute->peratom_flag &&
                   compute->size_peratom_cols > 0) {

          if (tree == NULL)
            error->all(FLERR,
                       "Per-atom compute in equal-style variable formula");
          if (index1 > compute->size_peratom_cols)
            error->all(FLERR,"Variable formula compute array "
                       "is accessed out-of-range");
          if (update->whichflag == 0) {
            if (compute->invoked_peratom != update->ntimestep)
              error->all(FLERR,"Compute used in variable between runs "
                         "is not current");
          } else if (!(compute->invoked_flag & INVOKED_PERATOM)) {
            compute->compute_peratom();
            compute->invoked_flag |= INVOKED_PERATOM;
          }

          Tree *newtree = new Tree();
          newtree->type = ATOMARRAY;
          if (compute->array_atom)
            newtree->array = &compute->array_atom[0][index1-1];
          else
            newtree->array = NULL;
          newtree->nstride = compute->size_peratom_cols;
          newtree->selfalloc = 0;
          newtree->left = newtree->middle = newtree->right = NULL;
          treestack[ntreestack++] = newtree;

        } else error->all(FLERR,"Mismatched compute in variable formula");

      // ----------------
      // fix
      // ----------------

      } else if (strncmp(word,"f_",2) == 0) {
        if (domain->box_exist == 0)
          error->all(FLERR,
                     "Variable evaluation before simulation box is defined");

        n = strlen(word) - 2 + 1;
        char *id = new char[n];
        strcpy(id,&word[2]);

        int ifix = modify->find_fix(id);
        if (ifix < 0) error->all(FLERR,"Invalid fix ID in variable formula");
        Fix *fix = modify->fix[ifix];
        delete [] id;

        // parse zero or one or two trailing brackets
        // point i beyond last bracket
        // nbracket = # of bracket pairs
        // index1,index2 = int inside each bracket pair

        int nbracket,index1,index2;
        if (str[i] != '[') nbracket = 0;
        else {
          nbracket = 1;
          ptr = &str[i];
          index1 = int_between_brackets(ptr);
          i = ptr-str+1;
          if (str[i] == '[') {
            nbracket = 2;
            ptr = &str[i];
            index2 = int_between_brackets(ptr);
            i = ptr-str+1;
          }
        }

        // f_ID = scalar from global scalar

        if (nbracket == 0 && fix->scalar_flag) {

          if (update->whichflag > 0 && update->ntimestep % fix->global_freq)
            error->all(FLERR,"Fix in variable not computed at compatible time");

          value1 = fix->compute_scalar();
          if (tree) {
            Tree *newtree = new Tree();
            newtree->type = VALUE;
            newtree->value = value1;
            newtree->left = newtree->middle = newtree->right = NULL;
            treestack[ntreestack++] = newtree;
          } else argstack[nargstack++] = value1;

        // f_ID[i] = scalar from global vector

        } else if (nbracket == 1 && fix->vector_flag) {

          if (index1 > fix->size_vector)
            error->all(FLERR,
                       "Variable formula fix vector is accessed out-of-range");
          if (update->whichflag > 0 && update->ntimestep % fix->global_freq)
            error->all(FLERR,"Fix in variable not computed at compatible time");

          value1 = fix->compute_vector(index1-1);
          if (tree) {
            Tree *newtree = new Tree();
            newtree->type = VALUE;
            newtree->value = value1;
            newtree->left = newtree->middle = newtree->right = NULL;
            treestack[ntreestack++] = newtree;
          } else argstack[nargstack++] = value1;

        // f_ID[i][j] = scalar from global array

        } else if (nbracket == 2 && fix->array_flag) {

          if (index1 > fix->size_array_rows)
            error->all(FLERR,
                       "Variable formula fix array is accessed out-of-range");
          if (index2 > fix->size_array_cols)
            error->all(FLERR,
                       "Variable formula fix array is accessed out-of-range");
          if (update->whichflag > 0 && update->ntimestep % fix->global_freq)
            error->all(FLERR,"Fix in variable not computed at compatible time");

          value1 = fix->compute_array(index1-1,index2-1);
          if (tree) {
            Tree *newtree = new Tree();
            newtree->type = VALUE;
            newtree->value = value1;
            newtree->left = newtree->middle = newtree->right = NULL;
            treestack[ntreestack++] = newtree;
          } else argstack[nargstack++] = value1;

        // f_ID[i] = scalar from per-atom vector

        } else if (nbracket == 1 && fix->peratom_flag &&
                   fix->size_peratom_cols == 0) {

          if (update->whichflag > 0 &&
              update->ntimestep % fix->peratom_freq)
            error->all(FLERR,
                       "Fix in variable not computed at compatible time");

          peratom2global(1,NULL,fix->vector_atom,1,index1,
                         tree,treestack,ntreestack,argstack,nargstack);

        // f_ID[i][j] = scalar from per-atom array

        } else if (nbracket == 2 && fix->peratom_flag &&
                   fix->size_peratom_cols > 0) {

          if (index2 > fix->size_peratom_cols)
            error->all(FLERR,
                       "Variable formula fix array is accessed out-of-range");
          if (update->whichflag > 0 &&
              update->ntimestep % fix->peratom_freq)
            error->all(FLERR,"Fix in variable not computed at compatible time");

          if (fix->array_atom)
            peratom2global(1,NULL,&fix->array_atom[0][index2-1],
                           fix->size_peratom_cols,index1,
                           tree,treestack,ntreestack,argstack,nargstack);
          else
            peratom2global(1,NULL,NULL,
                           fix->size_peratom_cols,index1,
                           tree,treestack,ntreestack,argstack,nargstack);

        // f_ID = vector from per-atom vector

        } else if (nbracket == 0 && fix->peratom_flag &&
                   fix->size_peratom_cols == 0) {

          if (tree == NULL)
            error->all(FLERR,"Per-atom fix in equal-style variable formula");
          if (update->whichflag > 0 &&
              update->ntimestep % fix->peratom_freq)
            error->all(FLERR,"Fix in variable not computed at compatible time");

          Tree *newtree = new Tree();
          newtree->type = ATOMARRAY;
          newtree->array = fix->vector_atom;
          newtree->nstride = 1;
          newtree->selfalloc = 0;
          newtree->left = newtree->middle = newtree->right = NULL;
          treestack[ntreestack++] = newtree;

        // f_ID[i] = vector from per-atom array

        } else if (nbracket == 1 && fix->peratom_flag &&
                   fix->size_peratom_cols > 0) {

          if (tree == NULL)
            error->all(FLERR,"Per-atom fix in equal-style variable formula");
          if (index1 > fix->size_peratom_cols)
            error->all(FLERR,
                       "Variable formula fix array is accessed out-of-range");
          if (update->whichflag > 0 &&
              update->ntimestep % fix->peratom_freq)
            error->all(FLERR,"Fix in variable not computed at compatible time");

          Tree *newtree = new Tree();
          newtree->type = ATOMARRAY;
          if (fix->array_atom)
            newtree->array = &fix->array_atom[0][index1-1];
          else
            newtree->array = NULL;
          newtree->nstride = fix->size_peratom_cols;
          newtree->selfalloc = 0;
          newtree->left = newtree->middle = newtree->right = NULL;
          treestack[ntreestack++] = newtree;

        } else error->all(FLERR,"Mismatched fix in variable formula");

      // ----------------
      // variable
      // ----------------

      } else if (strncmp(word,"v_",2) == 0) {
        n = strlen(word) - 2 + 1;
        char *id = new char[n];
        strcpy(id,&word[2]);

        int ivar = find(id);
        if (ivar < 0)
          error->all(FLERR,"Invalid variable name in variable formula");
        if (eval_in_progress[ivar])
          error->all(FLERR,"Variable has circular dependency");

        // parse zero or one trailing brackets
        // point i beyond last bracket
        // nbracket = # of bracket pairs
        // index = int inside bracket

        int nbracket,index;
        if (str[i] != '[') nbracket = 0;
        else {
          nbracket = 1;
          ptr = &str[i];
          index = int_between_brackets(ptr);
          i = ptr-str+1;
        }

        // v_name = scalar from non atom/atomfile variable

        if (nbracket == 0 && style[ivar] != ATOM && style[ivar] != ATOMFILE) {

          char *var = retrieve(id);
          if (var == NULL)
            error->all(FLERR,"Invalid variable evaluation in variable formula");
          if (tree) {
            Tree *newtree = new Tree();
            newtree->type = VALUE;
            newtree->value = atof(var);
            newtree->left = newtree->middle = newtree->right = NULL;
            treestack[ntreestack++] = newtree;
          } else argstack[nargstack++] = atof(var);

        // v_name = per-atom vector from atom-style variable
        // evaluate the atom-style variable as newtree

        } else if (nbracket == 0 && style[ivar] == ATOM) {

          if (tree == NULL)
            error->all(FLERR,
                       "Atom-style variable in equal-style variable formula");
          Tree *newtree;
          evaluate(data[ivar][0],&newtree);
          treestack[ntreestack++] = newtree;

        // v_name = per-atom vector from atomfile-style variable

        } else if (nbracket == 0 && style[ivar] == ATOMFILE) {

          if (tree == NULL)
            error->all(FLERR,"Atomfile-style variable in "
                       "equal-style variable formula");
          Tree *newtree = new Tree();
          newtree->type = ATOMARRAY;
          newtree->array = reader[ivar]->fix->vstore;
          newtree->nstride = 1;
          newtree->selfalloc = 0;
          newtree->left = newtree->middle = newtree->right = NULL;
          treestack[ntreestack++] = newtree;

        // v_name[N] = scalar from atom-style variable
        // compute the per-atom variable in result
        // use peratom2global to extract single value from result

        } else if (nbracket && style[ivar] == ATOM) {

          double *result;
          memory->create(result,atom->nlocal,"variable:result");
          compute_atom(ivar,0,result,1,0);
          peratom2global(1,NULL,result,1,index,
                         tree,treestack,ntreestack,argstack,nargstack);
          memory->destroy(result);

        // v_name[N] = scalar from atomfile-style variable

        } else if (nbracket && style[ivar] == ATOMFILE) {

          peratom2global(1,NULL,reader[ivar]->fix->vstore,1,index,
                         tree,treestack,ntreestack,argstack,nargstack);

        } else error->all(FLERR,"Mismatched variable in variable formula");

        delete [] id;

      // ----------------
      // math/group/special function or atom value/vector or
      // constant or thermo keyword
      // ----------------

      } else {

        // ----------------
        // math or group or special function
        // ----------------

        if (str[i] == '(') {
          char *contents;
          i = find_matching_paren(str,i,contents);
          i++;

          if (math_function(word,contents,tree,
                            treestack,ntreestack,argstack,nargstack));
          else if (group_function(word,contents,tree,
                                  treestack,ntreestack,argstack,nargstack));
          else if (special_function(word,contents,tree,
                                    treestack,ntreestack,argstack,nargstack));
          else error->all(FLERR,"Invalid math/group/special function "
                          "in variable formula");
          delete [] contents;

        // ----------------
        // atom value
        // ----------------

        } else if (str[i] == '[') {
          if (domain->box_exist == 0)
            error->all(FLERR,
                       "Variable evaluation before simulation box is defined");

          ptr = &str[i];
          int id = int_between_brackets(ptr);
          i = ptr-str+1;

          peratom2global(0,word,NULL,0,id,
                         tree,treestack,ntreestack,argstack,nargstack);

        // ----------------
        // atom vector
        // ----------------

        } else if (is_atom_vector(word)) {
          if (domain->box_exist == 0)
            error->all(FLERR,
                       "Variable evaluation before simulation box is defined");

          atom_vector(word,tree,treestack,ntreestack);

        // ----------------
        // constant
        // ----------------

        } else if (is_constant(word)) {
          value1 = constant(word);
          if (tree) {
            Tree *newtree = new Tree();
            newtree->type = VALUE;
            newtree->value = value1;
            newtree->left = newtree->middle = newtree->right = NULL;
            treestack[ntreestack++] = newtree;
          } else argstack[nargstack++] = value1;

        // ----------------
        // thermo keyword
        // ----------------

        } else {
          if (domain->box_exist == 0)
            error->all(FLERR,
                       "Variable evaluation before simulation box is defined");

          int flag = output->thermo->evaluate_keyword(word,&value1);
          if (flag)
            error->all(FLERR,"Invalid thermo keyword in variable formula");
          if (tree) {
            Tree *newtree = new Tree();
            newtree->type = VALUE;
            newtree->value = value1;
            newtree->left = newtree->middle = newtree->right = NULL;
            treestack[ntreestack++] = newtree;
          } else argstack[nargstack++] = value1;
        }
      }

      delete [] word;

    // ----------------
    // math operator, including end-of-string
    // ----------------

    } else if (strchr("+-*/^<>=!&|%\0",onechar)) {
      if (onechar == '+') op = ADD;
      else if (onechar == '-') op = SUBTRACT;
      else if (onechar == '*') op = MULTIPLY;
      else if (onechar == '/') op = DIVIDE;
      else if (onechar == '%') op = MODULO;
      else if (onechar == '^') op = CARAT;
      else if (onechar == '=') {
        if (str[i+1] != '=')
          error->all(FLERR,"Invalid syntax in variable formula");
        op = EQ;
        i++;
      } else if (onechar == '!') {
        if (str[i+1] == '=') {
          op = NE;
          i++;
        } else op = NOT;
      } else if (onechar == '<') {
        if (str[i+1] != '=') op = LT;
        else {
          op = LE;
          i++;
        }
      } else if (onechar == '>') {
        if (str[i+1] != '=') op = GT;
        else {
          op = GE;
          i++;
        }
      } else if (onechar == '&') {
        if (str[i+1] != '&')
          error->all(FLERR,"Invalid syntax in variable formula");
        op = AND;
        i++;
      } else if (onechar == '|') {
        if (str[i+1] != '|')
          error->all(FLERR,"Invalid syntax in variable formula");
        op = OR;
        i++;
      } else op = DONE;

      i++;

      if (op == SUBTRACT && expect == ARG) {
        opstack[nopstack++] = UNARY;
        continue;
      }
      if (op == NOT && expect == ARG) {
        opstack[nopstack++] = op;
        continue;
      }

      if (expect == ARG) error->all(FLERR,"Invalid syntax in variable formula");
      expect = ARG;

      // evaluate stack as deep as possible while respecting precedence
      // before pushing current op onto stack

      while (nopstack && precedence[opstack[nopstack-1]] >= precedence[op]) {
        opprevious = opstack[--nopstack];

        if (tree) {
          Tree *newtree = new Tree();
          newtree->type = opprevious;
          if (opprevious == UNARY) {
            newtree->left = treestack[--ntreestack];
            newtree->middle = newtree->right = NULL;
          } else {
            newtree->right = treestack[--ntreestack];
            newtree->middle = NULL;
            newtree->left = treestack[--ntreestack];
          }
          treestack[ntreestack++] = newtree;

        } else {
          value2 = argstack[--nargstack];
          if (opprevious != UNARY && opprevious != NOT)
            value1 = argstack[--nargstack];

          if (opprevious == ADD)
            argstack[nargstack++] = value1 + value2;
          else if (opprevious == SUBTRACT)
            argstack[nargstack++] = value1 - value2;
          else if (opprevious == MULTIPLY)
            argstack[nargstack++] = value1 * value2;
          else if (opprevious == DIVIDE) {
            if (value2 == 0.0)
              error->all(FLERR,"Divide by 0 in variable formula");
            argstack[nargstack++] = value1 / value2;
          } else if (opprevious == MODULO) {
            if (value2 == 0.0)
              error->all(FLERR,"Modulo 0 in variable formula");
            argstack[nargstack++] = fmod(value1,value2);
          } else if (opprevious == CARAT) {
            if (value2 == 0.0)
              error->all(FLERR,"Power by 0 in variable formula");
            argstack[nargstack++] = pow(value1,value2);
          } else if (opprevious == UNARY) {
            argstack[nargstack++] = -value2;
          } else if (opprevious == NOT) {
            if (value2 == 0.0) argstack[nargstack++] = 1.0;
            else argstack[nargstack++] = 0.0;
          } else if (opprevious == EQ) {
            if (value1 == value2) argstack[nargstack++] = 1.0;
            else argstack[nargstack++] = 0.0;
          } else if (opprevious == NE) {
            if (value1 != value2) argstack[nargstack++] = 1.0;
            else argstack[nargstack++] = 0.0;
          } else if (opprevious == LT) {
            if (value1 < value2) argstack[nargstack++] = 1.0;
            else argstack[nargstack++] = 0.0;
          } else if (opprevious == LE) {
            if (value1 <= value2) argstack[nargstack++] = 1.0;
            else argstack[nargstack++] = 0.0;
          } else if (opprevious == GT) {
            if (value1 > value2) argstack[nargstack++] = 1.0;
            else argstack[nargstack++] = 0.0;
          } else if (opprevious == GE) {
            if (value1 >= value2) argstack[nargstack++] = 1.0;
            else argstack[nargstack++] = 0.0;
          } else if (opprevious == AND) {
            if (value1 != 0.0 && value2 != 0.0) argstack[nargstack++] = 1.0;
            else argstack[nargstack++] = 0.0;
          } else if (opprevious == OR) {
            if (value1 != 0.0 || value2 != 0.0) argstack[nargstack++] = 1.0;
            else argstack[nargstack++] = 0.0;
          }
        }
      }

      // if end-of-string, break out of entire formula evaluation loop

      if (op == DONE) break;

      // push current operation onto stack

      opstack[nopstack++] = op;

    } else error->all(FLERR,"Invalid syntax in variable formula");
  }

  if (nopstack) error->all(FLERR,"Invalid syntax in variable formula");

  // for atom-style variable, return remaining tree
  // for equal-style variable, return remaining arg

  if (tree) {
    if (ntreestack != 1) error->all(FLERR,"Invalid syntax in variable formula");
    *tree = treestack[0];
    return 0.0;
  } else {
    if (nargstack != 1) error->all(FLERR,"Invalid syntax in variable formula");
    return argstack[0];
  }
}

/* ----------------------------------------------------------------------
   one-time collapse of an atom-style variable parse tree
   tree was created by one-time parsing of formula string via evaulate()
   only keep tree nodes that depend on 
     ATOMARRAY, TYPEARRAY, INTARRAY, BIGINTARRAY
   remainder is converted to single VALUE
   this enables optimal eval_tree loop over atoms
   customize by adding a function:
     sqrt(),exp(),ln(),log(),abs(),sin(),cos(),tan(),asin(),acos(),atan(),
     atan2(y,x),random(x,y,z),normal(x,y,z),ceil(),floor(),round(),
     ramp(x,y),stagger(x,y),logfreq(x,y,z),stride(x,y,z),
     vdisplace(x,y),swiggle(x,y,z),cwiggle(x,y,z),
     gmask(x),rmask(x),grmask(x,y)
---------------------------------------------------------------------- */

double Variable::collapse_tree(Tree *tree)
{
  double arg1,arg2;

  if (tree->type == VALUE) return tree->value;
  if (tree->type == ATOMARRAY) return 0.0;
  if (tree->type == TYPEARRAY) return 0.0;
  if (tree->type == INTARRAY) return 0.0;
  if (tree->type == BIGINTARRAY) return 0.0;

  if (tree->type == ADD) {
    arg1 = collapse_tree(tree->left);
    arg2 = collapse_tree(tree->right);
    if (tree->left->type != VALUE || tree->right->type != VALUE) return 0.0;
    tree->type = VALUE;
    tree->value = arg1 + arg2;
    return tree->value;
  }

  if (tree->type == SUBTRACT) {
    arg1 = collapse_tree(tree->left);
    arg2 = collapse_tree(tree->right);
    if (tree->left->type != VALUE || tree->right->type != VALUE) return 0.0;
    tree->type = VALUE;
    tree->value = arg1 - arg2;
    return tree->value;
  }

  if (tree->type == MULTIPLY) {
    arg1 = collapse_tree(tree->left);
    arg2 = collapse_tree(tree->right);
    if (tree->left->type != VALUE || tree->right->type != VALUE) return 0.0;
    tree->type = VALUE;
    tree->value = arg1 * arg2;
    return tree->value;
  }

  if (tree->type == DIVIDE) {
    arg1 = collapse_tree(tree->left);
    arg2 = collapse_tree(tree->right);
    if (tree->left->type != VALUE || tree->right->type != VALUE) return 0.0;
    tree->type = VALUE;
    if (arg2 == 0.0) error->one(FLERR,"Divide by 0 in variable formula");
    tree->value = arg1 / arg2;
    return tree->value;
  }

  if (tree->type == MODULO) {
    arg1 = collapse_tree(tree->left);
    arg2 = collapse_tree(tree->right);
    if (tree->left->type != VALUE || tree->right->type != VALUE) return 0.0;
    tree->type = VALUE;
    if (arg2 == 0.0) error->one(FLERR,"Modulo 0 in variable formula");
    tree->value = fmod(arg1,arg2);
    return tree->value;
  }

  if (tree->type == CARAT) {
    arg1 = collapse_tree(tree->left);
    arg2 = collapse_tree(tree->right);
    if (tree->left->type != VALUE || tree->right->type != VALUE) return 0.0;
    tree->type = VALUE;
    if (arg2 == 0.0) error->one(FLERR,"Power by 0 in variable formula");
    tree->value = pow(arg1,arg2);
    return tree->value;
  }

  if (tree->type == UNARY) {
    arg1 = collapse_tree(tree->left);
    if (tree->left->type != VALUE) return 0.0;
    tree->type = VALUE;
    tree->value = -arg1;
    return tree->value;
  }

  if (tree->type == NOT) {
    arg1 = collapse_tree(tree->left);
    if (tree->left->type != VALUE) return 0.0;
    tree->type = VALUE;
    if (arg1 == 0.0) tree->value = 1.0;
    else tree->value = 0.0;
    return tree->value;
  }

  if (tree->type == EQ) {
    arg1 = collapse_tree(tree->left);
    arg2 = collapse_tree(tree->right);
    if (tree->left->type != VALUE || tree->right->type != VALUE) return 0.0;
    tree->type = VALUE;
    if (arg1 == arg2) tree->value = 1.0;
    else tree->value = 0.0;
    return tree->value;
  }

  if (tree->type == NE) {
    arg1 = collapse_tree(tree->left);
    arg2 = collapse_tree(tree->right);
    if (tree->left->type != VALUE || tree->right->type != VALUE) return 0.0;
    tree->type = VALUE;
    if (arg1 != arg2) tree->value = 1.0;
    else tree->value = 0.0;
    return tree->value;
  }

  if (tree->type == LT) {
    arg1 = collapse_tree(tree->left);
    arg2 = collapse_tree(tree->right);
    if (tree->left->type != VALUE || tree->right->type != VALUE) return 0.0;
    tree->type = VALUE;
    if (arg1 < arg2) tree->value = 1.0;
    else tree->value = 0.0;
    return tree->value;
  }

  if (tree->type == LE) {
    arg1 = collapse_tree(tree->left);
    arg2 = collapse_tree(tree->right);
    if (tree->left->type != VALUE || tree->right->type != VALUE) return 0.0;
    tree->type = VALUE;
    if (arg1 <= arg2) tree->value = 1.0;
    else tree->value = 0.0;
    return tree->value;
  }

  if (tree->type == GT) {
    arg1 = collapse_tree(tree->left);
    arg2 = collapse_tree(tree->right);
    if (tree->left->type != VALUE || tree->right->type != VALUE) return 0.0;
    tree->type = VALUE;
    if (arg1 > arg2) tree->value = 1.0;
    else tree->value = 0.0;
    return tree->value;
  }

  if (tree->type == GE) {
    arg1 = collapse_tree(tree->left);
    arg2 = collapse_tree(tree->right);
    if (tree->left->type != VALUE || tree->right->type != VALUE) return 0.0;
    tree->type = VALUE;
    if (arg1 >= arg2) tree->value = 1.0;
    else tree->value = 0.0;
    return tree->value;
  }

  if (tree->type == AND) {
    arg1 = collapse_tree(tree->left);
    arg2 = collapse_tree(tree->right);
    if (tree->left->type != VALUE || tree->right->type != VALUE) return 0.0;
    tree->type = VALUE;
    if (arg1 != 0.0 && arg2 != 0.0) tree->value = 1.0;
    else tree->value = 0.0;
    return tree->value;
  }

  if (tree->type == OR) {
    arg1 = collapse_tree(tree->left);
    arg2 = collapse_tree(tree->right);
    if (tree->left->type != VALUE || tree->right->type != VALUE) return 0.0;
    tree->type = VALUE;
    if (arg1 != 0.0 || arg2 != 0.0) tree->value = 1.0;
    else tree->value = 0.0;
    return tree->value;
  }

  if (tree->type == SQRT) {
    arg1 = collapse_tree(tree->left);
    if (tree->left->type != VALUE) return 0.0;
    tree->type = VALUE;
    if (arg1 < 0.0)
      error->one(FLERR,"Sqrt of negative value in variable formula");
    tree->value = sqrt(arg1);
    return tree->value;
  }

  if (tree->type == EXP) {
    arg1 = collapse_tree(tree->left);
    if (tree->left->type != VALUE) return 0.0;
    tree->type = VALUE;
    tree->value = exp(arg1);
    return tree->value;
  }

  if (tree->type == LN) {
    arg1 = collapse_tree(tree->left);
    if (tree->left->type != VALUE) return 0.0;
    tree->type = VALUE;
    if (arg1 <= 0.0)
      error->one(FLERR,"Log of zero/negative value in variable formula");
    tree->value = log(arg1);
    return tree->value;
  }

  if (tree->type == LOG) {
    arg1 = collapse_tree(tree->left);
    if (tree->left->type != VALUE) return 0.0;
    tree->type = VALUE;
    if (arg1 <= 0.0)
      error->one(FLERR,"Log of zero/negative value in variable formula");
    tree->value = log10(arg1);
    return tree->value;
  }

  if (tree->type == ABS) {
    arg1 = collapse_tree(tree->left);
    if (tree->left->type != VALUE) return 0.0;
    tree->type = VALUE;
    tree->value = fabs(arg1);
    return tree->value;
  }

  if (tree->type == SIN) {
    arg1 = collapse_tree(tree->left);
    if (tree->left->type != VALUE) return 0.0;
    tree->type = VALUE;
    tree->value = sin(arg1);
    return tree->value;
  }

  if (tree->type == COS) {
    arg1 = collapse_tree(tree->left);
    if (tree->left->type != VALUE) return 0.0;
    tree->type = VALUE;
    tree->value = cos(arg1);
    return tree->value;
  }

  if (tree->type == TAN) {
    arg1 = collapse_tree(tree->left);
    if (tree->left->type != VALUE) return 0.0;
    tree->type = VALUE;
    tree->value = tan(arg1);
    return tree->value;
  }

  if (tree->type == ASIN) {
    arg1 = collapse_tree(tree->left);
    if (tree->left->type != VALUE) return 0.0;
    tree->type = VALUE;
    if (arg1 < -1.0 || arg1 > 1.0)
      error->one(FLERR,"Arcsin of invalid value in variable formula");
    tree->value = asin(arg1);
    return tree->value;
  }

  if (tree->type == ACOS) {
    arg1 = collapse_tree(tree->left);
    if (tree->left->type != VALUE) return 0.0;
    tree->type = VALUE;
    if (arg1 < -1.0 || arg1 > 1.0)
      error->one(FLERR,"Arccos of invalid value in variable formula");
    tree->value = acos(arg1);
    return tree->value;
  }

  if (tree->type == ATAN) {
    arg1 = collapse_tree(tree->left);
    if (tree->left->type != VALUE) return 0.0;
    tree->type = VALUE;
    tree->value = atan(arg1);
    return tree->value;
  }

  if (tree->type == ATAN2) {
    arg1 = collapse_tree(tree->left);
    arg2 = collapse_tree(tree->right);
    if (tree->left->type != VALUE || tree->right->type != VALUE) return 0.0;
    tree->type = VALUE;
    tree->value = atan2(arg1,arg2);
    return tree->value;
  }

  // random() or normal() do not become a single collapsed value

  if (tree->type == RANDOM) {
    collapse_tree(tree->left);
    collapse_tree(tree->middle);
    if (randomatom == NULL) {
      int seed = static_cast<int> (collapse_tree(tree->right));
      if (seed <= 0)
        error->one(FLERR,"Invalid math function in variable formula");
      randomatom = new RanMars(lmp,seed+me);
    }
    return 0.0;
  }

  if (tree->type == NORMAL) {
    collapse_tree(tree->left);
    double sigma = collapse_tree(tree->middle);
    if (sigma < 0.0)
      error->one(FLERR,"Invalid math function in variable formula");
    if (randomatom == NULL) {
      int seed = static_cast<int> (collapse_tree(tree->right));
      if (seed <= 0)
        error->one(FLERR,"Invalid math function in variable formula");
      randomatom = new RanMars(lmp,seed+me);
    }
    return 0.0;
  }

  if (tree->type == CEIL) {
    arg1 = collapse_tree(tree->left);
    if (tree->left->type != VALUE) return 0.0;
    tree->type = VALUE;
    tree->value = ceil(arg1);
    return tree->value;
  }

  if (tree->type == FLOOR) {
    arg1 = collapse_tree(tree->left);
    if (tree->left->type != VALUE) return 0.0;
    tree->type = VALUE;
    tree->value = floor(arg1);
    return tree->value;
  }

  if (tree->type == ROUND) {
    arg1 = collapse_tree(tree->left);
    if (tree->left->type != VALUE) return 0.0;
    tree->type = VALUE;
    tree->value = MYROUND(arg1);
    return tree->value;
  }

  if (tree->type == RAMP) {
    arg1 = collapse_tree(tree->left);
    arg2 = collapse_tree(tree->right);
    if (tree->left->type != VALUE || tree->right->type != VALUE) return 0.0;
    tree->type = VALUE;
    double delta = update->ntimestep - update->beginstep;
    if (delta != 0.0) delta /= update->endstep - update->beginstep;
    tree->value = arg1 + delta*(arg2-arg1);
    return tree->value;
  }

  if (tree->type == STAGGER) {
    int ivalue1 = static_cast<int> (collapse_tree(tree->left));
    int ivalue2 = static_cast<int> (collapse_tree(tree->right));
    if (tree->left->type != VALUE || tree->right->type != VALUE) return 0.0;
    tree->type = VALUE;
    if (ivalue1 <= 0 || ivalue2 <= 0 || ivalue1 <= ivalue2)
      error->one(FLERR,"Invalid math function in variable formula");
    int lower = update->ntimestep/ivalue1 * ivalue1;
    int delta = update->ntimestep - lower;
    if (delta < ivalue2) tree->value = lower+ivalue2;
    else tree->value = lower+ivalue1;
    return tree->value;
  }

  if (tree->type == LOGFREQ) {
    int ivalue1 = static_cast<int> (collapse_tree(tree->left));
    int ivalue2 = static_cast<int> (collapse_tree(tree->middle));
    int ivalue3 = static_cast<int> (collapse_tree(tree->right));
    if (tree->left->type != VALUE || tree->middle->type != VALUE ||
        tree->right->type != VALUE) return 0.0;
    tree->type = VALUE;
    if (ivalue1 <= 0 || ivalue2 <= 0 || ivalue3 <= 0 || ivalue2 >= ivalue3)
      error->one(FLERR,"Invalid math function in variable formula");
    if (update->ntimestep < ivalue1) tree->value = ivalue1;
    else {
      int lower = ivalue1;
      while (update->ntimestep >= ivalue3*lower) lower *= ivalue3;
      int multiple = update->ntimestep/lower;
      if (multiple < ivalue2) tree->value = (multiple+1)*lower;
      else tree->value = lower*ivalue3;
    }
    return tree->value;
  }

  if (tree->type == STRIDE) {
    int ivalue1 = static_cast<int> (collapse_tree(tree->left));
    int ivalue2 = static_cast<int> (collapse_tree(tree->middle));
    int ivalue3 = static_cast<int> (collapse_tree(tree->right));
    if (tree->left->type != VALUE || tree->middle->type != VALUE ||
        tree->right->type != VALUE) return 0.0;
    tree->type = VALUE;
    if (ivalue1 < 0 || ivalue2 < 0 || ivalue3 <= 0 || ivalue1 > ivalue2)
      error->one(FLERR,"Invalid math function in variable formula");
    if (update->ntimestep < ivalue1) tree->value = ivalue1;
    else if (update->ntimestep < ivalue2) {
      int offset = update->ntimestep - ivalue1;
      tree->value = ivalue1 + (offset/ivalue3)*ivalue3 + ivalue3;
      if (tree->value > ivalue2) tree->value = 9.0e18;
    } else tree->value = 9.0e18;
    return tree->value;
  }

  if (tree->type == VDISPLACE) {
    double arg1 = collapse_tree(tree->left);
    double arg2 = collapse_tree(tree->right);
    if (tree->left->type != VALUE || tree->right->type != VALUE) return 0.0;
    tree->type = VALUE;
    double delta = update->ntimestep - update->beginstep;
    tree->value = arg1 + arg2*delta*update->dt;
    return tree->value;
  }

  if (tree->type == SWIGGLE) {
    double arg1 = collapse_tree(tree->left);
    double arg2 = collapse_tree(tree->middle);
    double arg3 = collapse_tree(tree->right);
    if (tree->left->type != VALUE || tree->middle->type != VALUE ||
        tree->right->type != VALUE) return 0.0;
    tree->type = VALUE;
    if (arg3 == 0.0)
      error->one(FLERR,"Invalid math function in variable formula");
    double delta = update->ntimestep - update->beginstep;
    double omega = 2.0*MY_PI/arg3;
    tree->value = arg1 + arg2*sin(omega*delta*update->dt);
    return tree->value;
  }

  if (tree->type == CWIGGLE) {
    double arg1 = collapse_tree(tree->left);
    double arg2 = collapse_tree(tree->middle);
    double arg3 = collapse_tree(tree->right);
    if (tree->left->type != VALUE || tree->middle->type != VALUE ||
        tree->right->type != VALUE) return 0.0;
    tree->type = VALUE;
    if (arg3 == 0.0)
      error->one(FLERR,"Invalid math function in variable formula");
    double delta = update->ntimestep - update->beginstep;
    double omega = 2.0*MY_PI/arg3;
    tree->value = arg1 + arg2*(1.0-cos(omega*delta*update->dt));
    return tree->value;
  }

  // mask functions do not become a single collapsed value

  if (tree->type == GMASK) return 0.0;
  if (tree->type == RMASK) return 0.0;
  if (tree->type == GRMASK) return 0.0;

  return 0.0;
}

/* ----------------------------------------------------------------------
   evaluate an atom-style variable parse tree for atom I
   tree was created by one-time parsing of formula string via evaulate()
   customize by adding a function:
     sqrt(),exp(),ln(),log(),sin(),cos(),tan(),asin(),acos(),atan(),
     atan2(y,x),random(x,y,z),normal(x,y,z),ceil(),floor(),round(),
     ramp(x,y),stagger(x,y),logfreq(x,y,z),stride(x,y,z),
     vdisplace(x,y),swiggle(x,y,z),cwiggle(x,y,z),
     gmask(x),rmask(x),grmask(x,y)
---------------------------------------------------------------------- */

double Variable::eval_tree(Tree *tree, int i)
{
  double arg,arg1,arg2,arg3;

  if (tree->type == VALUE) return tree->value;
  if (tree->type == ATOMARRAY) return tree->array[i*tree->nstride];
  if (tree->type == TYPEARRAY) return tree->array[atom->type[i]];
  if (tree->type == INTARRAY) return (double) tree->iarray[i*tree->nstride];
  if (tree->type == BIGINTARRAY) return (double) tree->barray[i*tree->nstride];

  if (tree->type == ADD)
    return eval_tree(tree->left,i) + eval_tree(tree->right,i);
  if (tree->type == SUBTRACT)
    return eval_tree(tree->left,i) - eval_tree(tree->right,i);
  if (tree->type == MULTIPLY)
    return eval_tree(tree->left,i) * eval_tree(tree->right,i);
  if (tree->type == DIVIDE) {
    double denom = eval_tree(tree->right,i);
    if (denom == 0.0) error->one(FLERR,"Divide by 0 in variable formula");
    return eval_tree(tree->left,i) / denom;
  }
  if (tree->type == MODULO) {
    double denom = eval_tree(tree->right,i);
    if (denom == 0.0) error->one(FLERR,"Modulo 0 in variable formula");
    return fmod(eval_tree(tree->left,i),denom);
  }
  if (tree->type == CARAT) {
    double exponent = eval_tree(tree->right,i);
    if (exponent == 0.0) error->one(FLERR,"Power by 0 in variable formula");
    return pow(eval_tree(tree->left,i),exponent);
  }
  if (tree->type == UNARY) return -eval_tree(tree->left,i);

  if (tree->type == NOT) {
    if (eval_tree(tree->left,i) == 0.0) return 1.0;
    else return 0.0;
  }
  if (tree->type == EQ) {
    if (eval_tree(tree->left,i) == eval_tree(tree->right,i)) return 1.0;
    else return 0.0;
  }
  if (tree->type == NE) {
    if (eval_tree(tree->left,i) != eval_tree(tree->right,i)) return 1.0;
    else return 0.0;
  }
  if (tree->type == LT) {
    if (eval_tree(tree->left,i) < eval_tree(tree->right,i)) return 1.0;
    else return 0.0;
  }
  if (tree->type == LE) {
    if (eval_tree(tree->left,i) <= eval_tree(tree->right,i)) return 1.0;
    else return 0.0;
  }
  if (tree->type == GT) {
    if (eval_tree(tree->left,i) > eval_tree(tree->right,i)) return 1.0;
    else return 0.0;
  }
  if (tree->type == GE) {
    if (eval_tree(tree->left,i) >= eval_tree(tree->right,i)) return 1.0;
    else return 0.0;
  }
  if (tree->type == AND) {
    if (eval_tree(tree->left,i) != 0.0 && eval_tree(tree->right,i) != 0.0)
      return 1.0;
    else return 0.0;
  }
  if (tree->type == OR) {
    if (eval_tree(tree->left,i) != 0.0 || eval_tree(tree->right,i) != 0.0)
      return 1.0;
    else return 0.0;
  }

  if (tree->type == SQRT) {
    arg1 = eval_tree(tree->left,i);
    if (arg1 < 0.0)
      error->one(FLERR,"Sqrt of negative value in variable formula");
    return sqrt(arg1);
  }
  if (tree->type == EXP)
    return exp(eval_tree(tree->left,i));
  if (tree->type == LN) {
    arg1 = eval_tree(tree->left,i);
    if (arg1 <= 0.0)
      error->one(FLERR,"Log of zero/negative value in variable formula");
    return log(arg1);
  }
  if (tree->type == LOG) {
    arg1 = eval_tree(tree->left,i);
    if (arg1 <= 0.0)
      error->one(FLERR,"Log of zero/negative value in variable formula");
    return log10(arg1);
  }
  if (tree->type == ABS)
    return fabs(eval_tree(tree->left,i));

  if (tree->type == SIN)
    return sin(eval_tree(tree->left,i));
  if (tree->type == COS)
    return cos(eval_tree(tree->left,i));
  if (tree->type == TAN)
    return tan(eval_tree(tree->left,i));

  if (tree->type == ASIN) {
    arg1 = eval_tree(tree->left,i);
    if (arg1 < -1.0 || arg1 > 1.0)
      error->one(FLERR,"Arcsin of invalid value in variable formula");
    return asin(arg1);
  }
  if (tree->type == ACOS) {
    arg1 = eval_tree(tree->left,i);
    if (arg1 < -1.0 || arg1 > 1.0)
      error->one(FLERR,"Arccos of invalid value in variable formula");
    return acos(arg1);
  }
  if (tree->type == ATAN)
    return atan(eval_tree(tree->left,i));
  if (tree->type == ATAN2)
    return atan2(eval_tree(tree->left,i),eval_tree(tree->right,i));

  if (tree->type == RANDOM) {
    double lower = eval_tree(tree->left,i);
    double upper = eval_tree(tree->middle,i);
    if (randomatom == NULL) {
      int seed = static_cast<int> (eval_tree(tree->right,i));
      if (seed <= 0)
        error->one(FLERR,"Invalid math function in variable formula");
      randomatom = new RanMars(lmp,seed+me);
    }
    return randomatom->uniform()*(upper-lower)+lower;
  }
  if (tree->type == NORMAL) {
    double mu = eval_tree(tree->left,i);
    double sigma = eval_tree(tree->middle,i);
    if (sigma < 0.0)
      error->one(FLERR,"Invalid math function in variable formula");
    if (randomatom == NULL) {
      int seed = static_cast<int> (eval_tree(tree->right,i));
      if (seed <= 0)
        error->one(FLERR,"Invalid math function in variable formula");
      randomatom = new RanMars(lmp,seed+me);
    }
    return mu + sigma*randomatom->gaussian();
  }

  if (tree->type == CEIL)
    return ceil(eval_tree(tree->left,i));
  if (tree->type == FLOOR)
    return floor(eval_tree(tree->left,i));
  if (tree->type == ROUND)
    return MYROUND(eval_tree(tree->left,i));

  if (tree->type == RAMP) {
    arg1 = eval_tree(tree->left,i);
    arg2 = eval_tree(tree->right,i);
    double delta = update->ntimestep - update->beginstep;
    if (delta != 0.0) delta /= update->endstep - update->beginstep;
    arg = arg1 + delta*(arg2-arg1);
    return arg;
  }

  if (tree->type == STAGGER) {
    int ivalue1 = static_cast<int> (eval_tree(tree->left,i));
    int ivalue2 = static_cast<int> (eval_tree(tree->right,i));
    if (ivalue1 <= 0 || ivalue2 <= 0 || ivalue1 <= ivalue2)
      error->one(FLERR,"Invalid math function in variable formula");
    int lower = update->ntimestep/ivalue1 * ivalue1;
    int delta = update->ntimestep - lower;
    if (delta < ivalue2) arg = lower+ivalue2;
    else arg = lower+ivalue1;
    return arg;
  }

  if (tree->type == LOGFREQ) {
    int ivalue1 = static_cast<int> (eval_tree(tree->left,i));
    int ivalue2 = static_cast<int> (eval_tree(tree->middle,i));
    int ivalue3 = static_cast<int> (eval_tree(tree->right,i));
    if (ivalue1 <= 0 || ivalue2 <= 0 || ivalue3 <= 0 || ivalue2 >= ivalue3)
      error->one(FLERR,"Invalid math function in variable formula");
    if (update->ntimestep < ivalue1) arg = ivalue1;
    else {
      int lower = ivalue1;
      while (update->ntimestep >= ivalue3*lower) lower *= ivalue3;
      int multiple = update->ntimestep/lower;
      if (multiple < ivalue2) arg = (multiple+1)*lower;
      else arg = lower*ivalue3;
    }
    return arg;
  }

  if (tree->type == STRIDE) {
    int ivalue1 = static_cast<int> (eval_tree(tree->left,i));
    int ivalue2 = static_cast<int> (eval_tree(tree->middle,i));
    int ivalue3 = static_cast<int> (eval_tree(tree->right,i));
    if (ivalue1 < 0 || ivalue2 < 0 || ivalue3 <= 0 || ivalue1 > ivalue2)
      error->one(FLERR,"Invalid math function in variable formula");
    if (update->ntimestep < ivalue1) arg = ivalue1;
    else if (update->ntimestep < ivalue2) {
      int offset = update->ntimestep - ivalue1;
      arg = ivalue1 + (offset/ivalue3)*ivalue3 + ivalue3;
      if (arg > ivalue2) arg = 9.0e18;
    } else arg = 9.0e18;
    return arg;
  }

  if (tree->type == VDISPLACE) {
    arg1 = eval_tree(tree->left,i);
    arg2 = eval_tree(tree->right,i);
    double delta = update->ntimestep - update->beginstep;
    arg = arg1 + arg2*delta*update->dt;
    return arg;
  }

  if (tree->type == SWIGGLE) {
    arg1 = eval_tree(tree->left,i);
    arg2 = eval_tree(tree->middle,i);
    arg3 = eval_tree(tree->right,i);
    if (arg3 == 0.0)
      error->one(FLERR,"Invalid math function in variable formula");
    double delta = update->ntimestep - update->beginstep;
    double omega = 2.0*MY_PI/arg3;
    arg = arg1 + arg2*sin(omega*delta*update->dt);
    return arg;
  }

  if (tree->type == CWIGGLE) {
    arg1 = eval_tree(tree->left,i);
    arg2 = eval_tree(tree->middle,i);
    arg3 = eval_tree(tree->right,i);
    if (arg3 == 0.0)
      error->one(FLERR,"Invalid math function in variable formula");
    double delta = update->ntimestep - update->beginstep;
    double omega = 2.0*MY_PI/arg3;
    arg = arg1 + arg2*(1.0-cos(omega*delta*update->dt));
    return arg;
  }

  if (tree->type == GMASK) {
    if (atom->mask[i] & tree->ivalue1) return 1.0;
    else return 0.0;
  }

  if (tree->type == RMASK) {
    if (domain->regions[tree->ivalue1]->match(atom->x[i][0],
                                              atom->x[i][1],
                                              atom->x[i][2])) return 1.0;
    else return 0.0;
  }

  if (tree->type == GRMASK) {
    if ((atom->mask[i] & tree->ivalue1) &&
        (domain->regions[tree->ivalue2]->match(atom->x[i][0],
                                               atom->x[i][1],
                                               atom->x[i][2]))) return 1.0;
    else return 0.0;
  }

  return 0.0;
}

/* ---------------------------------------------------------------------- */

void Variable::free_tree(Tree *tree)
{
  if (tree->left) free_tree(tree->left);
  if (tree->middle) free_tree(tree->middle);
  if (tree->right) free_tree(tree->right);

  if (tree->type == ATOMARRAY && tree->selfalloc)
    memory->destroy(tree->array);

  delete tree;
}

/* ----------------------------------------------------------------------
   find matching parenthesis in str, allocate contents = str between parens
   i = left paren
   return loc or right paren
------------------------------------------------------------------------- */

int Variable::find_matching_paren(char *str, int i,char *&contents)
{
  // istop = matching ')' at same level, allowing for nested parens

  int istart = i;
  int ilevel = 0;
  while (1) {
    i++;
    if (!str[i]) break;
    if (str[i] == '(') ilevel++;
    else if (str[i] == ')' && ilevel) ilevel--;
    else if (str[i] == ')') break;
  }
  if (!str[i]) error->all(FLERR,"Invalid syntax in variable formula");
  int istop = i;

  int n = istop - istart - 1;
  contents = new char[n+1];
  strncpy(contents,&str[istart+1],n);
  contents[n] = '\0';

  return istop;
}

/* ----------------------------------------------------------------------
   find int between brackets and return it
   ptr initially points to left bracket
   return it pointing to right bracket
   error if no right bracket or brackets are empty
   error if any between-bracket chars are non-digits or value == 0
------------------------------------------------------------------------- */

int Variable::int_between_brackets(char *&ptr)
{
  char *start = ++ptr;

  while (*ptr && *ptr != ']') {
    if (!isdigit(*ptr))
      error->all(FLERR,"Non digit character between brackets in variable");
    ptr++;
  }

  if (*ptr != ']') error->all(FLERR,"Mismatched brackets in variable");
  if (ptr == start) error->all(FLERR,"Empty brackets in variable");

  *ptr = '\0';
  int index = atoi(start);
  *ptr = ']';

  if (index == 0)
    error->all(FLERR,"Index between variable brackets must be positive");
  return index;
}

/* ----------------------------------------------------------------------
   process a math function in formula
   push result onto tree or arg stack
   word = math function
   contents = str between parentheses with one,two,three args
   return 0 if not a match, 1 if successfully processed
   customize by adding a math function:
     sqrt(),exp(),ln(),log(),abs(),sin(),cos(),tan(),asin(),acos(),atan(),
     atan2(y,x),random(x,y,z),normal(x,y,z),ceil(),floor(),round(),
     ramp(x,y),stagger(x,y),logfreq(x,y,z),stride(x,y,z),
     vdisplace(x,y),swiggle(x,y,z),cwiggle(x,y,z)
------------------------------------------------------------------------- */

int Variable::math_function(char *word, char *contents, Tree **tree,
                            Tree **treestack, int &ntreestack,
                            double *argstack, int &nargstack)
{
  // word not a match to any math function

  if (strcmp(word,"sqrt") && strcmp(word,"exp") &&
      strcmp(word,"ln") && strcmp(word,"log") &&
      strcmp(word,"abs") && 
      strcmp(word,"sin") && strcmp(word,"cos") &&
      strcmp(word,"tan") && strcmp(word,"asin") &&
      strcmp(word,"acos") && strcmp(word,"atan") &&
      strcmp(word,"atan2") && strcmp(word,"random") &&
      strcmp(word,"normal") && strcmp(word,"ceil") &&
      strcmp(word,"floor") && strcmp(word,"round") &&
      strcmp(word,"ramp") && strcmp(word,"stagger") &&
      strcmp(word,"logfreq") && strcmp(word,"stride") &&
      strcmp(word,"vdisplace") &&
      strcmp(word,"swiggle") && strcmp(word,"cwiggle"))
    return 0;

  // parse contents for arg1,arg2,arg3 separated by commas
  // ptr1,ptr2 = location of 1st and 2nd comma, NULL if none

  char *arg1,*arg2,*arg3;
  char *ptr1,*ptr2;

  ptr1 = find_next_comma(contents);
  if (ptr1) {
    *ptr1 = '\0';
    ptr2 = find_next_comma(ptr1+1);
    if (ptr2) *ptr2 = '\0';
  } else ptr2 = NULL;

  int n = strlen(contents) + 1;
  arg1 = new char[n];
  strcpy(arg1,contents);
  int narg = 1;
  if (ptr1) {
    n = strlen(ptr1+1) + 1;
    arg2 = new char[n];
    strcpy(arg2,ptr1+1);
    narg = 2;
  } else arg2 = NULL;
  if (ptr2) {
    n = strlen(ptr2+1) + 1;
    arg3 = new char[n];
    strcpy(arg3,ptr2+1);
    narg = 3;
  } else arg3 = NULL;

  // evaluate args

  Tree *newtree;
  double tmp,value1,value2,value3;

  if (tree) {
    newtree = new Tree();
    Tree *argtree;
    if (narg == 1) {
      tmp = evaluate(arg1,&argtree);
      newtree->left = argtree;
      newtree->middle = newtree->right = NULL;
    } else if (narg == 2) {
      tmp = evaluate(arg1,&argtree);
      newtree->left = argtree;
      newtree->middle = NULL;
      tmp = evaluate(arg2,&argtree);
      newtree->right = argtree;
    } else if (narg == 3) {
      tmp = evaluate(arg1,&argtree);
      newtree->left = argtree;
      tmp = evaluate(arg2,&argtree);
      newtree->middle = argtree;
      tmp = evaluate(arg3,&argtree);
      newtree->right = argtree;
    }
    treestack[ntreestack++] = newtree;
  } else {
    if (narg == 1) {
      value1 = evaluate(arg1,NULL);
    } else if (narg == 2) {
      value1 = evaluate(arg1,NULL);
      value2 = evaluate(arg2,NULL);
    } else if (narg == 3) {
      value1 = evaluate(arg1,NULL);
      value2 = evaluate(arg2,NULL);
      value3 = evaluate(arg3,NULL);
    }
  }

  if (strcmp(word,"sqrt") == 0) {
    if (narg != 1)
      error->all(FLERR,"Invalid math function in variable formula");
    if (tree) newtree->type = SQRT;
    else {
      if (value1 < 0.0)
        error->all(FLERR,"Sqrt of negative value in variable formula");
      argstack[nargstack++] = sqrt(value1);
    }

  } else if (strcmp(word,"exp") == 0) {
    if (narg != 1)
      error->all(FLERR,"Invalid math function in variable formula");
    if (tree) newtree->type = EXP;
    else argstack[nargstack++] = exp(value1);
  } else if (strcmp(word,"ln") == 0) {
    if (narg != 1)
      error->all(FLERR,"Invalid math function in variable formula");
    if (tree) newtree->type = LN;
    else {
      if (value1 <= 0.0)
        error->all(FLERR,"Log of zero/negative value in variable formula");
      argstack[nargstack++] = log(value1);
    }
  } else if (strcmp(word,"log") == 0) {
    if (narg != 1)
      error->all(FLERR,"Invalid math function in variable formula");
    if (tree) newtree->type = LOG;
    else {
      if (value1 <= 0.0)
        error->all(FLERR,"Log of zero/negative value in variable formula");
      argstack[nargstack++] = log10(value1);
    }
  } else if (strcmp(word,"abs") == 0) {
    if (narg != 1)
      error->all(FLERR,"Invalid math function in variable formula");
    if (tree) newtree->type = ABS;
    else argstack[nargstack++] = fabs(value1);

  } else if (strcmp(word,"sin") == 0) {
    if (narg != 1)
      error->all(FLERR,"Invalid math function in variable formula");
    if (tree) newtree->type = SIN;
    else argstack[nargstack++] = sin(value1);
  } else if (strcmp(word,"cos") == 0) {
    if (narg != 1)
      error->all(FLERR,"Invalid math function in variable formula");
    if (tree) newtree->type = COS;
    else argstack[nargstack++] = cos(value1);
  } else if (strcmp(word,"tan") == 0) {
    if (narg != 1)
      error->all(FLERR,"Invalid math function in variable formula");
    if (tree) newtree->type = TAN;
    else argstack[nargstack++] = tan(value1);

  } else if (strcmp(word,"asin") == 0) {
    if (narg != 1)
      error->all(FLERR,"Invalid math function in variable formula");
    if (tree) newtree->type = ASIN;
    else {
      if (value1 < -1.0 || value1 > 1.0)
        error->all(FLERR,"Arcsin of invalid value in variable formula");
      argstack[nargstack++] = asin(value1);
    }
  } else if (strcmp(word,"acos") == 0) {
    if (narg != 1)
      error->all(FLERR,"Invalid math function in variable formula");
    if (tree) newtree->type = ACOS;
    else {
      if (value1 < -1.0 || value1 > 1.0)
        error->all(FLERR,"Arccos of invalid value in variable formula");
      argstack[nargstack++] = acos(value1);
    }
  } else if (strcmp(word,"atan") == 0) {
    if (narg != 1)
      error->all(FLERR,"Invalid math function in variable formula");
    if (tree) newtree->type = ATAN;
    else argstack[nargstack++] = atan(value1);
  } else if (strcmp(word,"atan2") == 0) {
    if (narg != 2)
      error->all(FLERR,"Invalid math function in variable formula");
    if (tree) newtree->type = ATAN2;
    else argstack[nargstack++] = atan2(value1,value2);

  } else if (strcmp(word,"random") == 0) {
    if (narg != 3)
      error->all(FLERR,"Invalid math function in variable formula");
    if (tree) newtree->type = RANDOM;
    else {
      if (randomequal == NULL) {
        int seed = static_cast<int> (value3);
        if (seed <= 0)
          error->all(FLERR,"Invalid math function in variable formula");
        randomequal = new RanMars(lmp,seed);
      }
      argstack[nargstack++] = randomequal->uniform()*(value2-value1) + value1;
    }
  } else if (strcmp(word,"normal") == 0) {
    if (narg != 3)
      error->all(FLERR,"Invalid math function in variable formula");
    if (tree) newtree->type = NORMAL;
    else {
      if (value2 < 0.0)
        error->all(FLERR,"Invalid math function in variable formula");
      if (randomequal == NULL) {
        int seed = static_cast<int> (value3);
        if (seed <= 0)
          error->all(FLERR,"Invalid math function in variable formula");
        randomequal = new RanMars(lmp,seed);
      }
      argstack[nargstack++] = value1 + value2*randomequal->gaussian();
    }

  } else if (strcmp(word,"ceil") == 0) {
    if (narg != 1)
      error->all(FLERR,"Invalid math function in variable formula");
    if (tree) newtree->type = CEIL;
    else argstack[nargstack++] = ceil(value1);

  } else if (strcmp(word,"floor") == 0) {
    if (narg != 1)
      error->all(FLERR,"Invalid math function in variable formula");
    if (tree) newtree->type = FLOOR;
    else argstack[nargstack++] = floor(value1);

  } else if (strcmp(word,"round") == 0) {
    if (narg != 1)
      error->all(FLERR,"Invalid math function in variable formula");
    if (tree) newtree->type = ROUND;
    else argstack[nargstack++] = MYROUND(value1);

  } else if (strcmp(word,"ramp") == 0) {
    if (narg != 2)
      error->all(FLERR,"Invalid math function in variable formula");
    if (update->whichflag == 0)
      error->all(FLERR,"Cannot use ramp in variable formula between runs");
    if (tree) newtree->type = RAMP;
    else {
      double delta = update->ntimestep - update->beginstep;
      if (delta != 0.0) delta /= update->endstep - update->beginstep;
      double value = value1 + delta*(value2-value1);
      argstack[nargstack++] = value;
    }

  } else if (strcmp(word,"stagger") == 0) {
    if (narg != 2)
      error->all(FLERR,"Invalid math function in variable formula");
    if (tree) newtree->type = STAGGER;
    else {
      int ivalue1 = static_cast<int> (value1);
      int ivalue2 = static_cast<int> (value2);
      if (ivalue1 <= 0 || ivalue2 <= 0 || ivalue1 <= ivalue2)
        error->all(FLERR,"Invalid math function in variable formula");
      int lower = update->ntimestep/ivalue1 * ivalue1;
      int delta = update->ntimestep - lower;
      double value;
      if (delta < ivalue2) value = lower+ivalue2;
      else value = lower+ivalue1;
      argstack[nargstack++] = value;
    }

  } else if (strcmp(word,"logfreq") == 0) {
    if (narg != 3)
      error->all(FLERR,"Invalid math function in variable formula");
    if (tree) newtree->type = LOGFREQ;
    else {
      int ivalue1 = static_cast<int> (value1);
      int ivalue2 = static_cast<int> (value2);
      int ivalue3 = static_cast<int> (value3);
      if (ivalue1 <= 0 || ivalue2 <= 0 || ivalue3 <= 0 || ivalue2 >= ivalue3)
        error->all(FLERR,"Invalid math function in variable formula");
      double value;
      if (update->ntimestep < ivalue1) value = ivalue1;
      else {
        int lower = ivalue1;
        while (update->ntimestep >= ivalue3*lower) lower *= ivalue3;
        int multiple = update->ntimestep/lower;
        if (multiple < ivalue2) value = (multiple+1)*lower;
        else value = lower*ivalue3;
      }
      argstack[nargstack++] = value;
    }

  } else if (strcmp(word,"stride") == 0) {
    if (narg != 3)
      error->all(FLERR,"Invalid math function in variable formula");
    if (tree) newtree->type = STRIDE;
    else {
      int ivalue1 = static_cast<int> (value1);
      int ivalue2 = static_cast<int> (value2);
      int ivalue3 = static_cast<int> (value3);
      if (ivalue1 < 0 || ivalue2 < 0 || ivalue3 <= 0 || ivalue1 > ivalue2)
        error->one(FLERR,"Invalid math function in variable formula");
      double value;
      if (update->ntimestep < ivalue1) value = ivalue1;
      else if (update->ntimestep < ivalue2) {
        int offset = update->ntimestep - ivalue1;
        value = ivalue1 + (offset/ivalue3)*ivalue3 + ivalue3;
        if (value > ivalue2) value = 9.0e18;
      } else value = 9.0e18;
      argstack[nargstack++] = value;
    }

  } else if (strcmp(word,"vdisplace") == 0) {
    if (narg != 2)
      error->all(FLERR,"Invalid math function in variable formula");
    if (update->whichflag == 0)
      error->all(FLERR,"Cannot use vdisplace in variable formula between runs");
    if (tree) newtree->type = VDISPLACE;
    else {
      double delta = update->ntimestep - update->beginstep;
      double value = value1 + value2*delta*update->dt;
      argstack[nargstack++] = value;
    }

  } else if (strcmp(word,"swiggle") == 0) {
    if (narg != 3)
      error->all(FLERR,"Invalid math function in variable formula");
    if (update->whichflag == 0)
      error->all(FLERR,"Cannot use swiggle in variable formula between runs");
    if (tree) newtree->type = CWIGGLE;
    else {
      if (value3 == 0.0)
        error->all(FLERR,"Invalid math function in variable formula");
      double delta = update->ntimestep - update->beginstep;
      double omega = 2.0*MY_PI/value3;
      double value = value1 + value2*sin(omega*delta*update->dt);
      argstack[nargstack++] = value;
    }

  } else if (strcmp(word,"cwiggle") == 0) {
    if (narg != 3)
      error->all(FLERR,"Invalid math function in variable formula");
    if (update->whichflag == 0)
      error->all(FLERR,"Cannot use cwiggle in variable formula between runs");
    if (tree) newtree->type = CWIGGLE;
    else {
      if (value3 == 0.0)
        error->all(FLERR,"Invalid math function in variable formula");
      double delta = update->ntimestep - update->beginstep;
      double omega = 2.0*MY_PI/value3;
      double value = value1 + value2*(1.0-cos(omega*delta*update->dt));
      argstack[nargstack++] = value;
    }
  }

  delete [] arg1;
  delete [] arg2;
  delete [] arg3;

  return 1;
}

/* ----------------------------------------------------------------------
   process a group function in formula with optional region arg
   push result onto tree or arg stack
   word = group function
   contents = str between parentheses with one,two,three args
   return 0 if not a match, 1 if successfully processed
   customize by adding a group function with optional region arg:
     count(group),mass(group),charge(group),
     xcm(group,dim),vcm(group,dim),fcm(group,dim),
     bound(group,xmin),gyration(group),ke(group),angmom(group,dim),
     torque(group,dim),inertia(group,dim),omega(group,dim)
------------------------------------------------------------------------- */

int Variable::group_function(char *word, char *contents, Tree **tree,
                             Tree **treestack, int &ntreestack,
                             double *argstack, int &nargstack)
{
  // word not a match to any group function

  if (strcmp(word,"count") && strcmp(word,"mass") &&
      strcmp(word,"charge") && strcmp(word,"xcm") &&
      strcmp(word,"vcm") && strcmp(word,"fcm") &&
      strcmp(word,"bound") && strcmp(word,"gyration") &&
      strcmp(word,"ke") && strcmp(word,"angmom") &&
      strcmp(word,"torque") && strcmp(word,"inertia") &&
      strcmp(word,"omega"))
    return 0;

  // parse contents for arg1,arg2,arg3 separated by commas
  // ptr1,ptr2 = location of 1st and 2nd comma, NULL if none

  char *arg1,*arg2,*arg3;
  char *ptr1,*ptr2;

  ptr1 = find_next_comma(contents);
  if (ptr1) {
    *ptr1 = '\0';
    ptr2 = find_next_comma(ptr1+1);
    if (ptr2) *ptr2 = '\0';
  } else ptr2 = NULL;

  int n = strlen(contents) + 1;
  arg1 = new char[n];
  strcpy(arg1,contents);
  int narg = 1;
  if (ptr1) {
    n = strlen(ptr1+1) + 1;
    arg2 = new char[n];
    strcpy(arg2,ptr1+1);
    narg = 2;
  } else arg2 = NULL;
  if (ptr2) {
    n = strlen(ptr2+1) + 1;
    arg3 = new char[n];
    strcpy(arg3,ptr2+1);
    narg = 3;
  } else arg3 = NULL;

  // group to operate on

  int igroup = group->find(arg1);
  if (igroup == -1)
    error->all(FLERR,"Group ID in variable formula does not exist");

  // match word to group function

  double value;

  if (strcmp(word,"count") == 0) {
    if (narg == 1) value = group->count(igroup);
    else if (narg == 2) value = group->count(igroup,region_function(arg2));
    else error->all(FLERR,"Invalid group function in variable formula");

  } else if (strcmp(word,"mass") == 0) {
    if (narg == 1) value = group->mass(igroup);
    else if (narg == 2) value = group->mass(igroup,region_function(arg2));
    else error->all(FLERR,"Invalid group function in variable formula");

  } else if (strcmp(word,"charge") == 0) {
    if (narg == 1) value = group->charge(igroup);
    else if (narg == 2) value = group->charge(igroup,region_function(arg2));
    else error->all(FLERR,"Invalid group function in variable formula");

  } else if (strcmp(word,"xcm") == 0) {
    atom->check_mass();
    double xcm[3];
    if (narg == 2) {
      double masstotal = group->mass(igroup);
      group->xcm(igroup,masstotal,xcm);
    } else if (narg == 3) {
      int iregion = region_function(arg3);
      double masstotal = group->mass(igroup,iregion);
      group->xcm(igroup,masstotal,xcm,iregion);
    } else error->all(FLERR,"Invalid group function in variable formula");
    if (strcmp(arg2,"x") == 0) value = xcm[0];
    else if (strcmp(arg2,"y") == 0) value = xcm[1];
    else if (strcmp(arg2,"z") == 0) value = xcm[2];
    else error->all(FLERR,"Invalid group function in variable formula");

  } else if (strcmp(word,"vcm") == 0) {
    atom->check_mass();
    double vcm[3];
    if (narg == 2) {
      double masstotal = group->mass(igroup);
      group->vcm(igroup,masstotal,vcm);
    } else if (narg == 3) {
      int iregion = region_function(arg3);
      double masstotal = group->mass(igroup,iregion);
      group->vcm(igroup,masstotal,vcm,iregion);
    } else error->all(FLERR,"Invalid group function in variable formula");
    if (strcmp(arg2,"x") == 0) value = vcm[0];
    else if (strcmp(arg2,"y") == 0) value = vcm[1];
    else if (strcmp(arg2,"z") == 0) value = vcm[2];
    else error->all(FLERR,"Invalid group function in variable formula");

  } else if (strcmp(word,"fcm") == 0) {
    double fcm[3];
    if (narg == 2) group->fcm(igroup,fcm);
    else if (narg == 3) group->fcm(igroup,fcm,region_function(arg3));
    else error->all(FLERR,"Invalid group function in variable formula");
    if (strcmp(arg2,"x") == 0) value = fcm[0];
    else if (strcmp(arg2,"y") == 0) value = fcm[1];
    else if (strcmp(arg2,"z") == 0) value = fcm[2];
    else error->all(FLERR,"Invalid group function in variable formula");

  } else if (strcmp(word,"bound") == 0) {
    double minmax[6];
    if (narg == 2) group->bounds(igroup,minmax);
    else if (narg == 3) group->bounds(igroup,minmax,region_function(arg3));
    else error->all(FLERR,"Invalid group function in variable formula");
    if (strcmp(arg2,"xmin") == 0) value = minmax[0];
    else if (strcmp(arg2,"xmax") == 0) value = minmax[1];
    else if (strcmp(arg2,"ymin") == 0) value = minmax[2];
    else if (strcmp(arg2,"ymax") == 0) value = minmax[3];
    else if (strcmp(arg2,"zmin") == 0) value = minmax[4];
    else if (strcmp(arg2,"zmax") == 0) value = minmax[5];
    else error->all(FLERR,"Invalid group function in variable formula");

  } else if (strcmp(word,"gyration") == 0) {
    atom->check_mass();
    double xcm[3];
    if (narg == 1) {
      double masstotal = group->mass(igroup);
      group->xcm(igroup,masstotal,xcm);
      value = group->gyration(igroup,masstotal,xcm);
    } else if (narg == 2) {
      int iregion = region_function(arg2);
      double masstotal = group->mass(igroup,iregion);
      group->xcm(igroup,masstotal,xcm,iregion);
      value = group->gyration(igroup,masstotal,xcm,iregion);
    } else error->all(FLERR,"Invalid group function in variable formula");

  } else if (strcmp(word,"ke") == 0) {
    if (narg == 1) value = group->ke(igroup);
    else if (narg == 2) value = group->ke(igroup,region_function(arg2));
    else error->all(FLERR,"Invalid group function in variable formula");

  } else if (strcmp(word,"angmom") == 0) {
    atom->check_mass();
    double xcm[3],lmom[3];
    if (narg == 2) {
      double masstotal = group->mass(igroup);
      group->xcm(igroup,masstotal,xcm);
      group->angmom(igroup,xcm,lmom);
    } else if (narg == 3) {
      int iregion = region_function(arg3);
      double masstotal = group->mass(igroup,iregion);
      group->xcm(igroup,masstotal,xcm,iregion);
      group->angmom(igroup,xcm,lmom,iregion);
    } else error->all(FLERR,"Invalid group function in variable formula");
    if (strcmp(arg2,"x") == 0) value = lmom[0];
    else if (strcmp(arg2,"y") == 0) value = lmom[1];
    else if (strcmp(arg2,"z") == 0) value = lmom[2];
    else error->all(FLERR,"Invalid group function in variable formula");

  } else if (strcmp(word,"torque") == 0) {
    atom->check_mass();
    double xcm[3],tq[3];
    if (narg == 2) {
      double masstotal = group->mass(igroup);
      group->xcm(igroup,masstotal,xcm);
      group->torque(igroup,xcm,tq);
    } else if (narg == 3) {
      int iregion = region_function(arg3);
      double masstotal = group->mass(igroup,iregion);
      group->xcm(igroup,masstotal,xcm,iregion);
      group->torque(igroup,xcm,tq,iregion);
    } else error->all(FLERR,"Invalid group function in variable formula");
    if (strcmp(arg2,"x") == 0) value = tq[0];
    else if (strcmp(arg2,"y") == 0) value = tq[1];
    else if (strcmp(arg2,"z") == 0) value = tq[2];
    else error->all(FLERR,"Invalid group function in variable formula");

  } else if (strcmp(word,"inertia") == 0) {
    atom->check_mass();
    double xcm[3],inertia[3][3];
    if (narg == 2) {
      double masstotal = group->mass(igroup);
      group->xcm(igroup,masstotal,xcm);
      group->inertia(igroup,xcm,inertia);
    } else if (narg == 3) {
      int iregion = region_function(arg3);
      double masstotal = group->mass(igroup,iregion);
      group->xcm(igroup,masstotal,xcm,iregion);
      group->inertia(igroup,xcm,inertia,iregion);
    } else error->all(FLERR,"Invalid group function in variable formula");
    if (strcmp(arg2,"xx") == 0) value = inertia[0][0];
    else if (strcmp(arg2,"yy") == 0) value = inertia[1][1];
    else if (strcmp(arg2,"zz") == 0) value = inertia[2][2];
    else if (strcmp(arg2,"xy") == 0) value = inertia[0][1];
    else if (strcmp(arg2,"yz") == 0) value = inertia[1][2];
    else if (strcmp(arg2,"xz") == 0) value = inertia[0][2];
    else error->all(FLERR,"Invalid group function in variable formula");

  } else if (strcmp(word,"omega") == 0) {
    atom->check_mass();
    double xcm[3],angmom[3],inertia[3][3],omega[3];
    if (narg == 2) {
      double masstotal = group->mass(igroup);
      group->xcm(igroup,masstotal,xcm);
      group->angmom(igroup,xcm,angmom);
      group->inertia(igroup,xcm,inertia);
      group->omega(angmom,inertia,omega);
    } else if (narg == 3) {
      int iregion = region_function(arg3);
      double masstotal = group->mass(igroup,iregion);
      group->xcm(igroup,masstotal,xcm,iregion);
      group->angmom(igroup,xcm,angmom,iregion);
      group->inertia(igroup,xcm,inertia,iregion);
      group->omega(angmom,inertia,omega);
    } else error->all(FLERR,"Invalid group function in variable formula");
    if (strcmp(arg2,"x") == 0) value = omega[0];
    else if (strcmp(arg2,"y") == 0) value = omega[1];
    else if (strcmp(arg2,"z") == 0) value = omega[2];
    else error->all(FLERR,"Invalid group function in variable formula");
  }

  delete [] arg1;
  delete [] arg2;
  delete [] arg3;

  // save value in tree or on argstack

  if (tree) {
    Tree *newtree = new Tree();
    newtree->type = VALUE;
    newtree->value = value;
    newtree->left = newtree->middle = newtree->right = NULL;
    treestack[ntreestack++] = newtree;
  } else argstack[nargstack++] = value;

  return 1;
}

/* ---------------------------------------------------------------------- */

int Variable::region_function(char *id)
{
  int iregion = domain->find_region(id);
  if (iregion == -1)
    error->all(FLERR,"Region ID in variable formula does not exist");

  // init region in case sub-regions have been deleted

  domain->regions[iregion]->init();

  return iregion;
}

/* ----------------------------------------------------------------------
   process a special function in formula
   push result onto tree or arg stack
   word = special function
   contents = str between parentheses with one,two,three args
   return 0 if not a match, 1 if successfully processed
   customize by adding a special function:
     sum(x),min(x),max(x),ave(x),trap(x),gmask(x),rmask(x),grmask(x,y),next(x)
------------------------------------------------------------------------- */

int Variable::special_function(char *word, char *contents, Tree **tree,
                               Tree **treestack, int &ntreestack,
                               double *argstack, int &nargstack)
{
  // word not a match to any special function

  if (strcmp(word,"sum") && strcmp(word,"min") && strcmp(word,"max") &&
      strcmp(word,"ave") && strcmp(word,"trap") && strcmp(word,"gmask") &&
      strcmp(word,"isdef") &&
      strcmp(word,"rmask") && strcmp(word,"grmask") && strcmp(word,"next"))
    return 0;

  // parse contents for arg1,arg2,arg3 separated by commas
  // ptr1,ptr2 = location of 1st and 2nd comma, NULL if none

  char *arg1,*arg2,*arg3;
  char *ptr1,*ptr2;

  ptr1 = find_next_comma(contents);
  if (ptr1) {
    *ptr1 = '\0';
    ptr2 = find_next_comma(ptr1+1);
    if (ptr2) *ptr2 = '\0';
  } else ptr2 = NULL;

  int n = strlen(contents) + 1;
  arg1 = new char[n];
  strcpy(arg1,contents);
  int narg = 1;
  if (ptr1) {
    n = strlen(ptr1+1) + 1;
    arg2 = new char[n];
    strcpy(arg2,ptr1+1);
    narg = 2;
  } else arg2 = NULL;
  if (ptr2) {
    n = strlen(ptr2+1) + 1;
    arg3 = new char[n];
    strcpy(arg3,ptr2+1);
    narg = 3;
  } else arg3 = NULL;

  // special functions that operate on global vectors

  if (strcmp(word,"sum") == 0 || strcmp(word,"min") == 0 ||
      strcmp(word,"max") == 0 || strcmp(word,"ave") == 0 ||
      strcmp(word,"trap") == 0) {

    int method;
    if (strcmp(word,"sum") == 0) method = SUM;
    else if (strcmp(word,"min") == 0) method = XMIN;
    else if (strcmp(word,"max") == 0) method = XMAX;
    else if (strcmp(word,"ave") == 0) method = AVE;
    else if (strcmp(word,"trap") == 0) method = TRAP;

    if (narg != 1) 
      error->all(FLERR,"Invalid special function in variable formula");

    Compute *compute = NULL;
    Fix *fix = NULL;
    int index,nvec,nstride;

    if (strstr(arg1,"c_") == arg1) {
      ptr1 = strchr(arg1,'[');
      if (ptr1) {
        ptr2 = ptr1;
        index = int_between_brackets(ptr2);
        *ptr1 = '\0';
      } else index = 0;

      int icompute = modify->find_compute(&arg1[2]);
      if (icompute < 0) 
        error->all(FLERR,"Invalid compute ID in variable formula");
      compute = modify->compute[icompute];
      if (index == 0 && compute->vector_flag) {
        if (update->whichflag == 0) {
          if (compute->invoked_vector != update->ntimestep)
            error->all(FLERR,
                       "Compute used in variable between runs is not current");
        } else if (!(compute->invoked_flag & INVOKED_VECTOR)) {
          compute->compute_vector();
          compute->invoked_flag |= INVOKED_VECTOR;
        }
        nvec = compute->size_vector;
        nstride = 1;
      } else if (index && compute->array_flag) {
        if (index > compute->size_array_cols)
          error->all(FLERR,"Variable formula compute array "
                     "is accessed out-of-range");
        if (update->whichflag == 0) {
          if (compute->invoked_array != update->ntimestep)
            error->all(FLERR,
                       "Compute used in variable between runs is not current");
        } else if (!(compute->invoked_flag & INVOKED_ARRAY)) {
          compute->compute_array();
          compute->invoked_flag |= INVOKED_ARRAY;
        }
        nvec = compute->size_array_rows;
        nstride = compute->size_array_cols;
      } else error->all(FLERR,"Mismatched compute in variable formula");

    } else if (strstr(arg1,"f_") == arg1) {
      ptr1 = strchr(arg1,'[');
      if (ptr1) {
        ptr2 = ptr1;
        index = int_between_brackets(ptr2);
        *ptr1 = '\0';
      } else index = 0;

      int ifix = modify->find_fix(&arg1[2]);
      if (ifix < 0) error->all(FLERR,"Invalid fix ID in variable formula");
      fix = modify->fix[ifix];
      if (index == 0 && fix->vector_flag) {
        if (update->whichflag > 0 && update->ntimestep % fix->global_freq)
          error->all(FLERR,"Fix in variable not computed at compatible time");
        nvec = fix->size_vector;
        nstride = 1;
      } else if (index && fix->array_flag) {
        if (index > fix->size_array_cols)
          error->all(FLERR,
                     "Variable formula fix array is accessed out-of-range");
        if (update->whichflag > 0 && update->ntimestep % fix->global_freq)
          error->all(FLERR,"Fix in variable not computed at compatible time");
        nvec = fix->size_array_rows;
        nstride = fix->size_array_cols;
      } else error->all(FLERR,"Mismatched fix in variable formula");

    } else error->all(FLERR,"Invalid special function in variable formula");

    double value = 0.0;
    if (method == XMIN) value = BIG;
    if (method == XMAX) value = -BIG;

    if (compute) {
      double *vec;
      if (index) {
        if (compute->array) vec = &compute->array[0][index-1];
        else vec = NULL;
      } else vec = compute->vector;

      int j = 0;
      for (int i = 0; i < nvec; i++) {
        if (method == SUM) value += vec[j];
        else if (method == XMIN) value = MIN(value,vec[j]);
        else if (method == XMAX) value = MAX(value,vec[j]);
        else if (method == AVE) value += vec[j];
        else if (method == TRAP) {
          if (i > 0 && i < nvec-1) value += vec[j];
          else value += 0.5*vec[j];
        }
        j += nstride;
      }
    }

    if (fix) {
      double one;
      for (int i = 0; i < nvec; i++) {
        if (index) one = fix->compute_array(i,index-1);
        else one = fix->compute_vector(i);
        if (method == SUM) value += one;
        else if (method == XMIN) value = MIN(value,one);
        else if (method == XMAX) value = MAX(value,one);
        else if (method == AVE) value += one;
        else if (method == TRAP) {
          if (i > 0 && i < nvec-1) value += one;
          else value += 0.5*one;
        }
      }
    }

    if (method == AVE) value /= nvec;

    // save value in tree or on argstack

    if (tree) {
      Tree *newtree = new Tree();
      newtree->type = VALUE;
      newtree->value = value;
      newtree->left = newtree->middle = newtree->right = NULL;
      treestack[ntreestack++] = newtree;
    } else argstack[nargstack++] = value;

  // mask special functions

  } else if (strcmp(word,"gmask") == 0) {
    if (tree == NULL)
      error->all(FLERR,"Gmask function in equal-style variable formula");
    if (narg != 1) 
      error->all(FLERR,"Invalid special function in variable formula");

    int igroup = group->find(arg1);
    if (igroup == -1)
      error->all(FLERR,"Group ID in variable formula does not exist");

    Tree *newtree = new Tree();
    newtree->type = GMASK;
    newtree->ivalue1 = group->bitmask[igroup];
    newtree->left = newtree->middle = newtree->right = NULL;
    treestack[ntreestack++] = newtree;

  } else if (strcmp(word,"rmask") == 0) {
    if (tree == NULL)
      error->all(FLERR,"Rmask function in equal-style variable formula");
    if (narg != 1) 
      error->all(FLERR,"Invalid special function in variable formula");

    int iregion = region_function(arg1);

    Tree *newtree = new Tree();
    newtree->type = RMASK;
    newtree->ivalue1 = iregion;
    newtree->left = newtree->middle = newtree->right = NULL;
    treestack[ntreestack++] = newtree;

  } else if (strcmp(word,"grmask") == 0) {
    if (tree == NULL)
      error->all(FLERR,"Grmask function in equal-style variable formula");
    if (narg != 2) 
      error->all(FLERR,"Invalid special function in variable formula");

    int igroup = group->find(arg1);
    if (igroup == -1)
      error->all(FLERR,"Group ID in variable formula does not exist");
    int iregion = region_function(arg2);

    Tree *newtree = new Tree();
    newtree->type = GRMASK;
    newtree->ivalue1 = group->bitmask[igroup];
    newtree->ivalue2 = iregion;
    newtree->left = newtree->middle = newtree->right = NULL;
    treestack[ntreestack++] = newtree;

  // check if a variable is defined

  } else if (strcmp(word,"isdef") == 0) {

    if (narg != 1)
      error->all(FLERR,"Invalid special function isdef in variable formula");

    if (find(arg1) == -1)
      argstack[nargstack++] = 0.0;
    else 
      argstack[nargstack++] = 1.0;

  // special function for file-style or atomfile-style variables

  } else if (strcmp(word,"next") == 0) {
    if (narg != 1) 
      error->all(FLERR,"Invalid special function in variable formula");

    int ivar = find(arg1);
    if (ivar == -1)
      error->all(FLERR,"Variable ID in variable formula does not exist");

    // SCALARFILE has single current value, read next one
    // save value in tree or on argstack

    if (style[ivar] == SCALARFILE) {
      double value = atof(data[ivar][0]);
      int done = reader[ivar]->read_scalar(data[ivar][0]);
      if (done) remove(ivar);

      if (tree) {
        Tree *newtree = new Tree();
        newtree->type = VALUE;
        newtree->value = value;
        newtree->left = newtree->middle = newtree->right = NULL;
        treestack[ntreestack++] = newtree;
      } else argstack[nargstack++] = value;

    // ATOMFILE has per-atom values, save values in tree
    // copy current per-atom values into result so can read next ones
    // set selfalloc = 1 so result will be deleted by free_tree() after eval

    } else if (style[ivar] == ATOMFILE) {
      if (tree == NULL) 
        error->all(FLERR,"Atomfile variable in equal-style variable formula");

      double *result;
      memory->create(result,atom->nlocal,"variable:result");
      memcpy(result,reader[ivar]->fix->vstore,atom->nlocal*sizeof(double));

      int done = reader[ivar]->read_peratom();
      if (done) remove(ivar);

      Tree *newtree = new Tree();
      newtree->type = ATOMARRAY;
      newtree->array = result;
      newtree->nstride = 1;
      newtree->selfalloc = 1;
      newtree->left = newtree->middle = newtree->right = NULL;
      treestack[ntreestack++] = newtree;

    } else error->all(FLERR,"Invalid variable style in special function next");
  }

  delete [] arg1;
  delete [] arg2;
  delete [] arg3;

  return 1;
}

/* ----------------------------------------------------------------------
   extract a global value from a per-atom quantity in a formula
   flag = 0 -> word is an atom vector
   flag = 1 -> vector is a per-atom compute or fix quantity with nstride
   id = positive global ID of atom, converted to local index
   push result onto tree or arg stack
   customize by adding an atom vector:
     id,mass,type,mol,x,y,z,vx,vy,vz,fx,fy,fz
------------------------------------------------------------------------- */

void Variable::peratom2global(int flag, char *word,
                              double *vector, int nstride, int id,
                              Tree **tree, Tree **treestack, int &ntreestack,
                              double *argstack, int &nargstack)
{
  if (atom->map_style == 0)
    error->all(FLERR,
               "Indexed per-atom vector in variable formula without atom map");

  int index = atom->map(id);

  double mine;
  if (index >= 0 && index < atom->nlocal) {

    if (flag == 0) {
      if (strcmp(word,"id") == 0) mine = atom->tag[index];
      else if (strcmp(word,"mass") == 0) {
        if (atom->rmass) mine = atom->rmass[index];
        else mine = atom->mass[atom->type[index]];
      }
      else if (strcmp(word,"type") == 0) mine = atom->type[index];
      else if (strcmp(word,"mol") == 0) {
        if (!atom->molecule_flag) 
          error->one(FLERR,"Variable uses atom property that isn't allocated");
        mine = atom->molecule[index];
      }
      else if (strcmp(word,"x") == 0) mine = atom->x[index][0];
      else if (strcmp(word,"y") == 0) mine = atom->x[index][1];
      else if (strcmp(word,"z") == 0) mine = atom->x[index][2];
      else if (strcmp(word,"vx") == 0) mine = atom->v[index][0];
      else if (strcmp(word,"vy") == 0) mine = atom->v[index][1];
      else if (strcmp(word,"vz") == 0) mine = atom->v[index][2];
      else if (strcmp(word,"fx") == 0) mine = atom->f[index][0];
      else if (strcmp(word,"fy") == 0) mine = atom->f[index][1];
      else if (strcmp(word,"fz") == 0) mine = atom->f[index][2];

      else error->one(FLERR,"Invalid atom vector in variable formula");

    } else mine = vector[index*nstride];

  } else mine = 0.0;

  double value;
  MPI_Allreduce(&mine,&value,1,MPI_DOUBLE,MPI_SUM,world);

  if (tree) {
    Tree *newtree = new Tree();
    newtree->type = VALUE;
    newtree->value = value;
    newtree->left = newtree->middle = newtree->right = NULL;
    treestack[ntreestack++] = newtree;
  } else argstack[nargstack++] = value;
}

/* ----------------------------------------------------------------------
   check if word matches an atom vector
   return 1 if yes, else 0
   customize by adding an atom vector:
     id,mass,type,mol,x,y,z,vx,vy,vz,fx,fy,fz
------------------------------------------------------------------------- */

int Variable::is_atom_vector(char *word)
{
  if (strcmp(word,"id") == 0) return 1;
  if (strcmp(word,"mass") == 0) return 1;
  if (strcmp(word,"type") == 0) return 1;
  if (strcmp(word,"mol") == 0) return 1;
  if (strcmp(word,"x") == 0) return 1;
  if (strcmp(word,"y") == 0) return 1;
  if (strcmp(word,"z") == 0) return 1;
  if (strcmp(word,"vx") == 0) return 1;
  if (strcmp(word,"vy") == 0) return 1;
  if (strcmp(word,"vz") == 0) return 1;
  if (strcmp(word,"fx") == 0) return 1;
  if (strcmp(word,"fy") == 0) return 1;
  if (strcmp(word,"fz") == 0) return 1;
  return 0;
}

/* ----------------------------------------------------------------------
   process an atom vector in formula
   push result onto tree
   word = atom vector
   customize by adding an atom vector:
     id,mass,type,mol,x,y,z,vx,vy,vz,fx,fy,fz
------------------------------------------------------------------------- */

void Variable::atom_vector(char *word, Tree **tree,
                           Tree **treestack, int &ntreestack)
{
  if (tree == NULL)
    error->all(FLERR,"Atom vector in equal-style variable formula");

  Tree *newtree = new Tree();
  newtree->type = ATOMARRAY;
  newtree->nstride = 3;
  newtree->selfalloc = 0;
  newtree->left = newtree->middle = newtree->right = NULL;
  treestack[ntreestack++] = newtree;

  if (strcmp(word,"id") == 0) {
    if (sizeof(tagint) == sizeof(smallint)) {
      newtree->type = INTARRAY;
      newtree->iarray = (int *) atom->tag;
    } else {
      newtree->type = BIGINTARRAY;
      newtree->barray = (bigint *) atom->tag;
    }
    newtree->nstride = 1;

  } else if (strcmp(word,"mass") == 0) {
    if (atom->rmass) {
      newtree->nstride = 1;
      newtree->array = atom->rmass;
    } else {
      newtree->type = TYPEARRAY;
      newtree->array = atom->mass;
    }

  } else if (strcmp(word,"type") == 0) {
    newtree->type = INTARRAY;
    newtree->nstride = 1;
    newtree->iarray = atom->type;

  } else if (strcmp(word,"mol") == 0) {
    if (!atom->molecule_flag) 
      error->one(FLERR,"Variable uses atom property that isn't allocated");
    if (sizeof(tagint) == sizeof(smallint)) {
      newtree->type = INTARRAY;
<<<<<<< HEAD
      newtree->iarray = (int *)atom->molecule;
=======
      newtree->iarray = (int *) atom->molecule;
>>>>>>> 806a382b
    } else {
      newtree->type = BIGINTARRAY;
      newtree->barray = (bigint *) atom->molecule;
    }
    newtree->nstride = 1;
  }

  else if (strcmp(word,"x") == 0) newtree->array = &atom->x[0][0];
  else if (strcmp(word,"y") == 0) newtree->array = &atom->x[0][1];
  else if (strcmp(word,"z") == 0) newtree->array = &atom->x[0][2];
  else if (strcmp(word,"vx") == 0) newtree->array = &atom->v[0][0];
  else if (strcmp(word,"vy") == 0) newtree->array = &atom->v[0][1];
  else if (strcmp(word,"vz") == 0) newtree->array = &atom->v[0][2];
  else if (strcmp(word,"fx") == 0) newtree->array = &atom->f[0][0];
  else if (strcmp(word,"fy") == 0) newtree->array = &atom->f[0][1];
  else if (strcmp(word,"fz") == 0) newtree->array = &atom->f[0][2];
}

/* ----------------------------------------------------------------------
   check if word matches a constant
   return 1 if yes, else 0
   customize by adding a constant: PI
------------------------------------------------------------------------- */

int Variable::is_constant(char *word)
{
  if (strcmp(word,"PI") == 0) return 1;
  return 0;
}

/* ----------------------------------------------------------------------
   process a constant in formula
   customize by adding a constant: PI
------------------------------------------------------------------------- */

double Variable::constant(char *word)
{
  if (strcmp(word,"PI") == 0) return MY_PI;
  return 0.0;
}

/* ----------------------------------------------------------------------
   read a floating point value from a string
   generate an error if not a legitimate floating point value
------------------------------------------------------------------------- */

double Variable::numeric(char *str)
{
  int n = strlen(str);
  for (int i = 0; i < n; i++) {
    if (isdigit(str[i])) continue;
    if (str[i] == '-' || str[i] == '+' || str[i] == '.') continue;
    if (str[i] == 'e' || str[i] == 'E') continue;
    error->all(FLERR,
               "Expected floating point parameter in variable definition");
  }

  return atof(str);
}

/* ----------------------------------------------------------------------
   read an integer value from a string
   generate an error if not a legitimate integer value
------------------------------------------------------------------------- */

int Variable::inumeric(char *str)
{
  int n = strlen(str);
  for (int i = 0; i < n; i++) {
    if (isdigit(str[i]) || str[i] == '-' || str[i] == '+') continue;
    error->all(FLERR,"Expected integer parameter in variable definition");
  }

  return atoi(str);
}

/* ----------------------------------------------------------------------
   find next comma in str
   skip commas inside one or more nested parenthesis
   only return ptr to comma at level 0, else NULL if not found
------------------------------------------------------------------------- */

char *Variable::find_next_comma(char *str)
{
  int level = 0;
  for (char *p = str; *p; ++p) {
    if ('(' == *p) level++;
    else if (')' == *p) level--;
    else if (',' == *p && !level) return p;
  }
  return NULL;
}

/* ----------------------------------------------------------------------
   debug routine for printing formula tree recursively
------------------------------------------------------------------------- */

void Variable::print_tree(Tree *tree, int level)
{
  printf("TREE %d: %d %g\n",level,tree->type,tree->value);
  if (tree->left) print_tree(tree->left,level+1);
  if (tree->middle) print_tree(tree->middle,level+1);
  if (tree->right) print_tree(tree->right,level+1);
  return;
}

/* ----------------------------------------------------------------------
   recursive evaluation of string str
   called from "if" command in input script
   str is a boolean expression containing one or more items:
     number = 0.0, -5.45, 2.8e-4, ...
     math operation = (),x==y,x!=y,x<y,x<=y,x>y,x>=y,x&&y,x||y
------------------------------------------------------------------------- */

double Variable::evaluate_boolean(char *str)
{
  int op,opprevious;
  double value1,value2;
  char onechar;

  double argstack[MAXLEVEL];
  int opstack[MAXLEVEL];
  int nargstack = 0;
  int nopstack = 0;

  int i = 0;
  int expect = ARG;

  while (1) {
    onechar = str[i];

    // whitespace: just skip

    if (isspace(onechar)) i++;

    // ----------------
    // parentheses: recursively evaluate contents of parens
    // ----------------

    else if (onechar == '(') {
      if (expect == OP) 
        error->all(FLERR,"Invalid Boolean syntax in if command");
      expect = OP;

      char *contents;
      i = find_matching_paren(str,i,contents);
      i++;

      // evaluate contents and push on stack

      argstack[nargstack++] = evaluate_boolean(contents);

      delete [] contents;

    // ----------------
    // number: push value onto stack
    // ----------------

    } else if (isdigit(onechar) || onechar == '.' || onechar == '-') {
      if (expect == OP) 
        error->all(FLERR,"Invalid Boolean syntax in if command");
      expect = OP;

      // istop = end of number, including scientific notation

      int istart = i++;
      while (isdigit(str[i]) || str[i] == '.') i++;
      if (str[i] == 'e' || str[i] == 'E') {
        i++;
        if (str[i] == '+' || str[i] == '-') i++;
        while (isdigit(str[i])) i++;
      }
      int istop = i - 1;

      int n = istop - istart + 1;
      char *number = new char[n+1];
      strncpy(number,&str[istart],n);
      number[n] = '\0';

      argstack[nargstack++] = atof(number);

      delete [] number;

    // ----------------
    // Boolean operator, including end-of-string
    // ----------------

    } else if (strchr("<>=!&|\0",onechar)) {
      if (onechar == '=') {
        if (str[i+1] != '=')
          error->all(FLERR,"Invalid Boolean syntax in if command");
        op = EQ;
        i++;
      } else if (onechar == '!') {
        if (str[i+1] == '=') {
          op = NE;
          i++;
        } else op = NOT;
      } else if (onechar == '<') {
        if (str[i+1] != '=') op = LT;
        else {
          op = LE;
          i++;
        }
      } else if (onechar == '>') {
        if (str[i+1] != '=') op = GT;
        else {
          op = GE;
          i++;
        }
      } else if (onechar == '&') {
        if (str[i+1] != '&')
          error->all(FLERR,"Invalid Boolean syntax in if command");
        op = AND;
        i++;
      } else if (onechar == '|') {
        if (str[i+1] != '|')
          error->all(FLERR,"Invalid Boolean syntax in if command");
        op = OR;
        i++;
      } else op = DONE;

      i++;

      if (op == NOT && expect == ARG) {
        opstack[nopstack++] = op;
        continue;
      }

      if (expect == ARG) 
        error->all(FLERR,"Invalid Boolean syntax in if command");
      expect = ARG;

      // evaluate stack as deep as possible while respecting precedence
      // before pushing current op onto stack

      while (nopstack && precedence[opstack[nopstack-1]] >= precedence[op]) {
        opprevious = opstack[--nopstack];

        value2 = argstack[--nargstack];
        if (opprevious != NOT) value1 = argstack[--nargstack];

        if (opprevious == NOT) {
          if (value2 == 0.0) argstack[nargstack++] = 1.0;
          else argstack[nargstack++] = 0.0;
        } else if (opprevious == EQ) {
          if (value1 == value2) argstack[nargstack++] = 1.0;
          else argstack[nargstack++] = 0.0;
        } else if (opprevious == NE) {
          if (value1 != value2) argstack[nargstack++] = 1.0;
          else argstack[nargstack++] = 0.0;
        } else if (opprevious == LT) {
          if (value1 < value2) argstack[nargstack++] = 1.0;
          else argstack[nargstack++] = 0.0;
        } else if (opprevious == LE) {
          if (value1 <= value2) argstack[nargstack++] = 1.0;
          else argstack[nargstack++] = 0.0;
        } else if (opprevious == GT) {
          if (value1 > value2) argstack[nargstack++] = 1.0;
          else argstack[nargstack++] = 0.0;
        } else if (opprevious == GE) {
          if (value1 >= value2) argstack[nargstack++] = 1.0;
          else argstack[nargstack++] = 0.0;
        } else if (opprevious == AND) {
          if (value1 != 0.0 && value2 != 0.0) argstack[nargstack++] = 1.0;
          else argstack[nargstack++] = 0.0;
        } else if (opprevious == OR) {
          if (value1 != 0.0 || value2 != 0.0) argstack[nargstack++] = 1.0;
          else argstack[nargstack++] = 0.0;
        }
      }

      // if end-of-string, break out of entire formula evaluation loop

      if (op == DONE) break;

      // push current operation onto stack

      opstack[nopstack++] = op;

    } else error->all(FLERR,"Invalid Boolean syntax in if command");
  }

  if (nopstack) error->all(FLERR,"Invalid Boolean syntax in if command");
  if (nargstack != 1) error->all(FLERR,"Invalid Boolean syntax in if command");
  return argstack[0];
}

/* ---------------------------------------------------------------------- */

unsigned int Variable::data_mask(int ivar)
{
  if (eval_in_progress[ivar]) return EMPTY_MASK;
  eval_in_progress[ivar] = 1;
  unsigned int datamask = data_mask(data[ivar][0]);
  eval_in_progress[ivar] = 0;
  return datamask;
}

/* ---------------------------------------------------------------------- */

unsigned int Variable::data_mask(char *str)
{
  unsigned int datamask = EMPTY_MASK;

  for (unsigned int i=0; i < strlen(str)-2; i++) {
    int istart = i;
    while (isalnum(str[i]) || str[i] == '_') i++;
    int istop = i-1;

    int n = istop - istart + 1;
    char *word = new char[n+1];
    strncpy(word,&str[istart],n);
    word[n] = '\0';

    // ----------------
    // compute
    // ----------------

    if ((strncmp(word,"c_",2) == 0) && (i>0) && (!isalnum(str[i-1]))) {
      if (domain->box_exist == 0)
        error->all(FLERR,
                   "Variable evaluation before simulation box is defined");

      n = strlen(word) - 2 + 1;
      char *id = new char[n];
      strcpy(id,&word[2]);

      int icompute = modify->find_compute(id);
      if (icompute < 0) 
        error->all(FLERR,"Invalid compute ID in variable formula");

      datamask &= modify->compute[icompute]->data_mask();

      delete [] id;
    }

    if ((strncmp(word,"f_",2) == 0) && (i>0) && (!isalnum(str[i-1]))) {
        if (domain->box_exist == 0)
          error->all(FLERR,
                     "Variable evaluation before simulation box is defined");

        n = strlen(word) - 2 + 1;
        char *id = new char[n];
        strcpy(id,&word[2]);

        int ifix = modify->find_fix(id);
        if (ifix < 0) error->all(FLERR,"Invalid fix ID in variable formula");

        datamask &= modify->fix[ifix]->data_mask();
        delete [] id;
    }

    if ((strncmp(word,"v_",2) == 0) && (i>0) && (!isalnum(str[i-1]))) {
      int ivar = find(word);
      datamask &= data_mask(ivar);
    }

    delete [] word;
  }

  return datamask;
}

/* ----------------------------------------------------------------------
   class to read variable values from a file
   for flag = SCALARFILE, reads one value per line
   for flag = ATOMFILE, reads set of one value per atom
------------------------------------------------------------------------- */

VarReader::VarReader(LAMMPS *lmp, char *name, char *file, int flag) : 
  Pointers(lmp)
{
  me = comm->me;
  style = flag;

  if (me == 0) {
    fp = fopen(file,"r");
    if (fp == NULL) {
      char str[128];
      sprintf(str,"Cannot open file variable file %s",file);
      error->one(FLERR,str);
    }
  } else fp = NULL;

  // if atomfile-style variable, must store per-atom values read from file
  // allocate a new fix STORE, so they persist
  // id = variable-ID + VARIABLE_STORE, fix group = all

  fix = NULL;
  id_fix = NULL;
  buffer = NULL;

  if (style == ATOMFILE) {
    if (atom->map_style == 0)
      error->all(FLERR,
                 "Cannot use atomfile-style variable unless atom map exists");

    int n = strlen(name) + strlen("_VARIABLE_STORE") + 1;
    id_fix = new char[n];
    strcpy(id_fix,name);
    strcat(id_fix,"_VARIABLE_STORE");

    char **newarg = new char*[5];
    newarg[0] = id_fix;
    newarg[1] = (char *) "all";
    newarg[2] = (char *) "STORE";
    newarg[3] = (char *) "0";
    newarg[4] = (char *) "1";
    modify->add_fix(5,newarg);
    fix = (FixStore *) modify->fix[modify->nfix-1];
    delete [] newarg;

    buffer = new char[CHUNK*MAXLINE];
  }
}

/* ---------------------------------------------------------------------- */

VarReader::~VarReader()
{
  if (me == 0) fclose(fp);

  // check modify in case all fixes have already been deleted

  if (fix) {
    if (modify) modify->delete_fix(id_fix);
    delete [] id_fix;
    delete [] buffer;
  }
}

/* ----------------------------------------------------------------------
   read for SCALARFILE style
   read next value from file into str for file-style variable
   strip comments, skip blank lines
   return 0 if successful, 1 if end-of-file
------------------------------------------------------------------------- */

int VarReader::read_scalar(char *str)
{
  int n;
  char *ptr;

  // read one string from file

  if (me == 0) {
    while (1) {
      if (fgets(str,MAXLINE,fp) == NULL) n = 0;
      else n = strlen(str);
      if (n == 0) break;                                 // end of file
      str[n-1] = '\0';                                   // strip newline
      if (ptr = strchr(str,'#')) *ptr = '\0';            // strip comment
      if (strtok(str," \t\n\r\f") == NULL) continue;     // skip if blank
      n = strlen(str) + 1;
      break;
    }
  }

  MPI_Bcast(&n,1,MPI_INT,0,world);
  if (n == 0) return 1;
  MPI_Bcast(str,n,MPI_CHAR,0,world);
  return 0;
}

/* ----------------------------------------------------------------------
   read snapshot of per-atom values from file
   into str for atomfile-style variable
   return 0 if successful, 1 if end-of-file
------------------------------------------------------------------------- */

int VarReader::read_peratom()
{
  int i,m,n,nchunk,eof;
  tagint tag;
  char *ptr,*next;
  double value;

  // set all per-atom values to 0.0
  // values that appear in file will overwrite this

  double *vstore = fix->vstore;

  int nlocal = atom->nlocal;
  for (i = 0; i < nlocal; i++) vstore[i] = 0.0;

  // read one string from file, convert to Nlines

  char str[MAXLINE];
  if (me == 0) {
    while (1) {
      if (fgets(str,MAXLINE,fp) == NULL) n = 0;
      else n = strlen(str);
      if (n == 0) break;                                 // end of file
      str[n-1] = '\0';                                   // strip newline
      if (ptr = strchr(str,'#')) *ptr = '\0';            // strip comment
      if (strtok(str," \t\n\r\f") == NULL) continue;     // skip if blank
      n = strlen(str) + 1;
      break;
    }
  }

  MPI_Bcast(&n,1,MPI_INT,0,world);
  if (n == 0) return 1;

  MPI_Bcast(str,n,MPI_CHAR,0,world);
  bigint nlines = ATOBIGINT(str);
  tagint map_tag_max = atom->map_tag_max;

  bigint nread = 0;
  while (nread < nlines) {
    nchunk = MIN(nlines-nread,CHUNK);
    eof = comm->read_lines_from_file(fp,nchunk,MAXLINE,buffer);
    if (eof) return 1;

    char *buf = buffer;
    for (i = 0; i < nchunk; i++) {
      next = strchr(buf,'\n');
      *next = '\0';
      sscanf(buf,TAGINT_FORMAT " %lg",&tag,&value);
      if (tag <= 0 || tag > map_tag_max)
        error->one(FLERR,"Invalid atom ID in variable file");
      if ((m = atom->map(tag)) >= 0) vstore[m] = value;
      buf = next + 1;
    }

    nread += nchunk;
  }

  return 0;
}<|MERGE_RESOLUTION|>--- conflicted
+++ resolved
@@ -3554,11 +3554,7 @@
       error->one(FLERR,"Variable uses atom property that isn't allocated");
     if (sizeof(tagint) == sizeof(smallint)) {
       newtree->type = INTARRAY;
-<<<<<<< HEAD
-      newtree->iarray = (int *)atom->molecule;
-=======
       newtree->iarray = (int *) atom->molecule;
->>>>>>> 806a382b
     } else {
       newtree->type = BIGINTARRAY;
       newtree->barray = (bigint *) atom->molecule;
