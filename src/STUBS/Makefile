# Makefile for MPI stubs library

# Syntax:
#   make                 # build lib as libmpi_stubs.a
#   make clean           # remove *.o and lib files

# edit System-specific settings as needed for your platform

SHELL = /bin/sh
.IGNORE:

# Files

SRC =		mpi.c
INC =		mpi.h

# Definitions

EXE =		libmpi_stubs.a
OBJ = 		$(SRC:.c=.o)

# System-specific settings

CC =		g++
<<<<<<< HEAD
CCFLAGS =	-O -fPIC -I.
=======
CCFLAGS =	-O -fPIC -I. # add -I to insure mpi.h from this dir is included
>>>>>>> d24d85da
ARCHIVE =	ar
ARCHFLAG =	rs

# Targets

lib:	$(OBJ)
	$(ARCHIVE) $(ARCHFLAG) $(EXE) $(OBJ)

clean:
	rm -f *.o libmpi_stubs.a

# Compilation rules

.c.o:
	$(CC) $(CCFLAGS) -c $<

# Individual dependencies

$(OBJ):	$(INC)<|MERGE_RESOLUTION|>--- conflicted
+++ resolved
@@ -22,11 +22,7 @@
 # System-specific settings
 
 CC =		g++
-<<<<<<< HEAD
-CCFLAGS =	-O -fPIC -I.
-=======
 CCFLAGS =	-O -fPIC -I. # add -I to insure mpi.h from this dir is included
->>>>>>> d24d85da
 ARCHIVE =	ar
 ARCHFLAG =	rs
 
