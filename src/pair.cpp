--- conflicted
+++ resolved
@@ -192,7 +192,7 @@
 void Pair::init()
 {
   int i,j;
-    
+
   if (offset_flag && tail_flag)
     error->all(FLERR,"Cannot have both pair_modify shift and tail set to yes");
   if (tail_flag && domain->dimension == 2)
@@ -711,11 +711,7 @@
     found = num_tally_compute;
     ++num_tally_compute;
     void *p = memory->srealloc((void *)list_tally_compute,
-<<<<<<< HEAD
                                sizeof(Compute *) * num_tally_compute,
-=======
-                               sizeof(Compute **) * num_tally_compute,
->>>>>>> e4e52616
                                "pair:list_tally_compute");
     list_tally_compute = (Compute **) p;
     list_tally_compute[num_tally_compute-1] = ptr;
