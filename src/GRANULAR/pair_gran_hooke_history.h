--- conflicted
+++ resolved
@@ -49,11 +49,8 @@
 
   bigint laststep;
   class FixShearHistory *fix_history;
-<<<<<<< HEAD
-=======
 
   char *suffix;
->>>>>>> 76fcc9a3
 
   double *onerad_dynamic,*onerad_frozen;
   double *maxrad_dynamic,*maxrad_frozen;
