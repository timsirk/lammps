/* ----------------------------------------------------------------------
   LAMMPS - Large-scale Atomic/Molecular Massively Parallel Simulator
   http://lammps.sandia.gov, Sandia National Laboratories
   Steve Plimpton, sjplimp@sandia.gov

   Copyright (2003) Sandia Corporation.  Under the terms of Contract
   DE-AC04-94AL85000 with Sandia Corporation, the U.S. Government retains
   certain rights in this software.  This software is distributed under 
   the GNU General Public License.

   See the README file in the top-level LAMMPS directory.
------------------------------------------------------------------------- */

/* ----------------------------------------------------------------------
   Contributing author: Tod A Pascal (Caltech)
------------------------------------------------------------------------- */

#include "math.h"
#include "stdio.h"
#include "stdlib.h"
#include "string.h"
#include "pair_hbond_dreiding_lj.h"
#include "atom.h"
#include "comm.h"
#include "force.h"
#include "neighbor.h"
#include "neigh_request.h"
#include "neigh_list.h"
#include "domain.h"
#include "math_const.h"
#include "memory.h"
#include "error.h"

using namespace LAMMPS_NS;
using namespace MathConst;

#define SMALL 0.001
#define CHUNK 8

/* ---------------------------------------------------------------------- */

PairHbondDreidingLJ::PairHbondDreidingLJ(LAMMPS *lmp) : Pair(lmp) 
{
  // hbond cannot compute virial as F dot r
  // due to using map() to find bonded H atoms which are not near donor atom

  no_virial_fdotr_compute = 1;

  nparams = maxparam = 0;
  params = NULL;

  nextra = 2;
  pvector = new double[2];
}

/* ---------------------------------------------------------------------- */

PairHbondDreidingLJ::~PairHbondDreidingLJ()
{
  memory->sfree(params);
  delete [] pvector;

  if (allocated) {
    memory->destroy(setflag);
    memory->destroy(cutsq);

    delete [] donor;
    delete [] acceptor;
    memory->destroy(type2param);
  }
}

/* ---------------------------------------------------------------------- */

void PairHbondDreidingLJ::compute(int eflag, int vflag)
{
  int i,j,k,m,ii,jj,kk,inum,jnum,knum,itype,jtype,ktype;
  double delx,dely,delz,rsq,rsq1,rsq2,r1,r2;
<<<<<<< HEAD
  double factor_hb,force_angle,force_kernel,evdwl,evdwl_total,eng_lj;
=======
  double factor_hb,force_angle,force_kernel,evdwl,eng_lj,ehbond;
>>>>>>> fa80bceb
  double c,s,a,b,ac,a11,a12,a22,vx1,vx2,vy1,vy2,vz1,vz2;
  double fi[3],fj[3],delr1[3],delr2[3];
  double r2inv,r10inv;
  double switch1,switch2;
  int *ilist,*jlist,*klist,*numneigh,**firstneigh;
  Param *pm;

<<<<<<< HEAD
  evdwl_total = evdwl = 0.0;
=======
  evdwl = ehbond = 0.0;
>>>>>>> fa80bceb
  if (eflag || vflag) ev_setup(eflag,vflag);
  else evflag = vflag_fdotr = 0;
  
  double **x = atom->x;
  double **f = atom->f;
  int **special = atom->special;
  int *type = atom->type;
  int **nspecial = atom->nspecial;
  double *special_lj = force->special_lj;
  
  inum = list->inum;
  ilist = list->ilist;
  numneigh = list->numneigh;
  firstneigh = list->firstneigh;
  
  // ii = loop over donors
  // jj = loop over acceptors
  // kk = loop over hydrogens bonded to donor

  int hbcount = 0;

  for (ii = 0; ii < inum; ii++) {
    i = ilist[ii];
    itype = type[i];
    if (!donor[itype]) continue;
    klist = special[i];
    knum = nspecial[i][0];
    jlist = firstneigh[i];
    jnum = numneigh[i];
    
    for (jj = 0; jj < jnum; jj++) {
      j = jlist[jj];
      factor_hb = special_lj[sbmask(j)];
      j &= NEIGHMASK;

      jtype = type[j];
      if (!acceptor[jtype]) continue;

      delx = x[i][0] - x[j][0];
      dely = x[i][1] - x[j][1];
      delz = x[i][2] - x[j][2];
      rsq = delx*delx + dely*dely + delz*delz;

      for (kk = 0; kk < knum; kk++) {
	k = atom->map(klist[kk]);
	if (k < 0) continue;
	ktype = type[k];
	m = type2param[itype][jtype][ktype];
	if (m < 0) continue;
	pm = &params[m];

	if (rsq < pm->cut_outersq) {
	  delr1[0] = x[i][0] - x[k][0];
	  delr1[1] = x[i][1] - x[k][1];
	  delr1[2] = x[i][2] - x[k][2];
	  domain->minimum_image(delr1);
	  rsq1 = delr1[0]*delr1[0] + delr1[1]*delr1[1] + delr1[2]*delr1[2];
	  r1 = sqrt(rsq1);
	  
	  delr2[0] = x[j][0] - x[k][0];
	  delr2[1] = x[j][1] - x[k][1];
	  delr2[2] = x[j][2] - x[k][2];
	  domain->minimum_image(delr2);
	  rsq2 = delr2[0]*delr2[0] + delr2[1]*delr2[1] + delr2[2]*delr2[2];
	  r2 = sqrt(rsq2);
	  
	  // angle (cos and sin)
	  
	  c = delr1[0]*delr2[0] + delr1[1]*delr2[1] + delr1[2]*delr2[2];
	  c /= r1*r2;
	  if (c > 1.0) c = 1.0;
	  if (c < -1.0) c = -1.0;
	  ac = acos(c);

	  if (ac > pm->cut_angle && ac < (2.0*MY_PI - pm->cut_angle)) {
	    s = sqrt(1.0 - c*c);
	    if (s < SMALL) s = SMALL;

	    // LJ-specific kernel

	    r2inv = 1.0/rsq;
	    r10inv = r2inv*r2inv*r2inv*r2inv*r2inv;
	    force_kernel = r10inv*(pm->lj1*r2inv - pm->lj2)*r2inv * 
	      pow(c,pm->ap);
	    force_angle = pm->ap * r10inv*(pm->lj3*r2inv - pm->lj4) * 
	      pow(c,pm->ap-1)*s;

	    eng_lj = r10inv*(pm->lj3*r2inv - pm->lj4);
	    if (rsq > pm->cut_innersq) {
	      switch1 = (pm->cut_outersq-rsq) * (pm->cut_outersq-rsq) * 
			(pm->cut_outersq + 2.0*rsq - 3.0*pm->cut_innersq) /
			pm->denom_vdw;
	      switch2 = 12.0*rsq * (pm->cut_outersq-rsq) *
			(rsq-pm->cut_innersq) / pm->denom_vdw;
	      force_kernel = force_kernel*switch1 + eng_lj*switch2;
	      eng_lj *= switch1;
	    }

	    if (eflag) {
	      evdwl = eng_lj * pow(c,pm->ap);
	      evdwl *= factor_hb;
	      ehbond += evdwl;
	    }

	    a = factor_hb*force_angle/s;
	    b = factor_hb*force_kernel;
	    
	    a11 = a*c / rsq1;
	    a12 = -a / (r1*r2);
	    a22 = a*c / rsq2;
	    
	    vx1 = a11*delr1[0] + a12*delr2[0];
	    vx2 = a22*delr2[0] + a12*delr1[0];
	    vy1 = a11*delr1[1] + a12*delr2[1];
	    vy2 = a22*delr2[1] + a12*delr1[1];
	    vz1 = a11*delr1[2] + a12*delr2[2];
	    vz2 = a22*delr2[2] + a12*delr1[2];
	    
	    fi[0] = vx1 + b*delx;
	    fi[1] = vy1 + b*dely;
	    fi[2] = vz1 + b*delz;
	    fj[0] = vx2 - b*delx;
	    fj[1] = vy2 - b*dely;
	    fj[2] = vz2 - b*delz;

	    f[i][0] += fi[0];
	    f[i][1] += fi[1];
	    f[i][2] += fi[2];

	    f[j][0] += fj[0];
	    f[j][1] += fj[1];
	    f[j][2] += fj[2];
	    
	    f[k][0] -= vx1 + vx2;
	    f[k][1] -= vy1 + vy2;
	    f[k][2] -= vz1 + vz2;

	    // KIJ instead of IJK b/c delr1/delr2 are both with respect to k

	    if (evflag) {
	      ev_tally3(k,i,j,evdwl,0.0,fi,fj,delr1,delr2);
	      if (eflag_global) {
		hbcount++;
		evdwl_total += evdwl;
	      }
	    }
	  }
        }
      }
    }
  }
  
  if (eflag_global) {
    pvector[0] = hbcount;
<<<<<<< HEAD
    pvector[1] = evdwl_total;
=======
    pvector[1] = ehbond;
>>>>>>> fa80bceb
  }
}

/* ----------------------------------------------------------------------
   allocate all arrays 
------------------------------------------------------------------------- */

void PairHbondDreidingLJ::allocate()
{
  allocated = 1;
  int n = atom->ntypes;

  // mark all setflag as set, since don't require pair_coeff of all I,J

  memory->create(setflag,n+1,n+1,"pair:setflag");
  for (int i = 1; i <= n; i++)
    for (int j = i; j <= n; j++)
      setflag[i][j] = 1;

  memory->create(cutsq,n+1,n+1,"pair:cutsq");
  
  donor = new int[n+1];
  acceptor = new int[n+1];
  memory->create(type2param,n+1,n+1,n+1,"pair:type2param");

  int i,j,k;
  for (i = 1; i <= n; i++)
    for (j = 1; j <= n; j++) 
      for (k = 1; k <= n; k++)
        type2param[i][j][k] = -1;
}

/* ----------------------------------------------------------------------
   global settings 
------------------------------------------------------------------------- */

void PairHbondDreidingLJ::settings(int narg, char **arg)
{
  if (narg != 4) error->all(FLERR,"Illegal pair_style command");
  
  ap_global = force->inumeric(arg[0]);  
  cut_inner_global = force->numeric(arg[1]);
  cut_outer_global = force->numeric(arg[2]);
  cut_angle_global = force->numeric(arg[3]) * MY_PI/180.0;
}

/* ----------------------------------------------------------------------
   set coeffs for one or more type pairs
------------------------------------------------------------------------- */

void PairHbondDreidingLJ::coeff(int narg, char **arg)
{
  if (narg < 6 || narg > 9)
    error->all(FLERR,"Incorrect args for pair coefficients");
  if (!allocated) allocate();
  
  int ilo,ihi,jlo,jhi,klo,khi;
  force->bounds(arg[0],atom->ntypes,ilo,ihi);
  force->bounds(arg[1],atom->ntypes,jlo,jhi);
  force->bounds(arg[2],atom->ntypes,klo,khi);
  
  int donor_flag;
  if (strcmp(arg[3],"i") == 0) donor_flag = 0;
  else if (strcmp(arg[3],"j") == 0) donor_flag = 1;
  else error->all(FLERR,"Incorrect args for pair coefficients");

  double epsilon_one = force->numeric(arg[4]);
  double sigma_one = force->numeric(arg[5]);
  
  int ap_one = ap_global;
  if (narg > 6) ap_one = force->inumeric(arg[6]);
  double cut_inner_one = cut_inner_global;
  double cut_outer_one = cut_outer_global;
  if (narg > 8) {
    cut_inner_one = force->numeric(arg[7]);
    cut_outer_one = force->numeric(arg[8]);
  }
  if (cut_inner_one>cut_outer_one)
    error->all(FLERR,"Pair inner cutoff >= Pair outer cutoff");
  double cut_angle_one = cut_angle_global;
  if (narg == 10) cut_angle_one = force->numeric(arg[9]) * MY_PI/180.0;
  // grow params array if necessary

  if (nparams == maxparam) {
    maxparam += CHUNK;
    params = (Param *) memory->srealloc(params,maxparam*sizeof(Param),
					"pair:params");
  }

  params[nparams].epsilon = epsilon_one;
  params[nparams].sigma = sigma_one;
  params[nparams].ap = ap_one;
  params[nparams].cut_inner = cut_inner_one;
  params[nparams].cut_outer = cut_outer_one;
  params[nparams].cut_innersq = cut_inner_one*cut_inner_one;
  params[nparams].cut_outersq = cut_outer_one*cut_outer_one;
  params[nparams].cut_angle = cut_angle_one;
  params[nparams].denom_vdw = 
    (params[nparams].cut_outersq-params[nparams].cut_innersq) *
    (params[nparams].cut_outersq-params[nparams].cut_innersq) *
    (params[nparams].cut_outersq-params[nparams].cut_innersq);	

  // flag type2param with either i,j = D,A or j,i = D,A

  int count = 0;
  for (int i = ilo; i <= ihi; i++)
    for (int j = MAX(jlo,i); j <= jhi; j++)
      for (int k = klo; k <= khi; k++) {
	if (donor_flag == 0) type2param[i][j][k] = nparams;
	else type2param[j][i][k] = nparams;
	count++;
      }
  nparams++;

  if (count == 0) error->all(FLERR,"Incorrect args for pair coefficients");
}

/* ----------------------------------------------------------------------
   init specific to this pair style
------------------------------------------------------------------------- */

void PairHbondDreidingLJ::init_style()
{
  // molecular system required to use special list to find H atoms
  // tags required to use special list
  // pair newton on required since are looping over D atoms
  //   and computing forces on A,H which may be on different procs

  if (atom->molecular == 0)
    error->all(FLERR,"Pair style hbond/dreiding requires molecular system");
  if (atom->tag_enable == 0)
    error->all(FLERR,"Pair style hbond/dreiding requires atom IDs");
  if (atom->map_style == 0) 
    error->all(FLERR,"Pair style hbond/dreiding requires an atom map, "
	       "see atom_modify");
  if (force->newton_pair == 0)
    error->all(FLERR,"Pair style hbond/dreiding requires newton pair on");

  // set donor[M]/acceptor[M] if any atom of type M is a donor/acceptor

  int anyflag = 0;
  int n = atom->ntypes;
  for (int m = 1; m <= n; m++) donor[m] = acceptor[m] = 0;
  for (int i = 1; i <= n; i++)
    for (int j = 1; j <= n; j++)
      for (int k = 1; k <= n; k++)
	if (type2param[i][j][k] >= 0) {
	  anyflag = 1;
	  donor[i] = 1;
	  acceptor[j] = 1;
	}

  if (!anyflag) error->all(FLERR,"No pair hbond/dreiding coefficients set");

  // set additional param values
  // offset is for LJ only, angle term is not included

  for (int m = 0; m < nparams; m++) {
    params[m].lj1 = 60.0*params[m].epsilon*pow(params[m].sigma,12.0);
    params[m].lj2 = 60.0*params[m].epsilon*pow(params[m].sigma,10.0);
    params[m].lj3 = 5.0*params[m].epsilon*pow(params[m].sigma,12.0);
    params[m].lj4 = 6.0*params[m].epsilon*pow(params[m].sigma,10.0);
    
    /*
    if (offset_flag) {
      double ratio = params[m].sigma / params[m].cut_outer;
      params[m].offset = params[m].epsilon * 
	((2.0*pow(ratio,9.0)) - (3.0*pow(ratio,6.0)));
    } else params[m].offset = 0.0;
    */
  }
  
  // full neighbor list request

  int irequest = neighbor->request(this);
  neighbor->requests[irequest]->half = 0;
  neighbor->requests[irequest]->full = 1; 
}

/* ----------------------------------------------------------------------
   init for one type pair i,j and corresponding j,i
------------------------------------------------------------------------- */

double PairHbondDreidingLJ::init_one(int i, int j)
{
  int m;

  // return maximum cutoff for any K with I,J = D,A or J,I = D,A
  // donor/acceptor is not symmetric, IJ interaction != JI interaction

  double cut = 0.0;
  for (int k = 1; k <= atom->ntypes; k++) {
    m = type2param[i][j][k];
    if (m >= 0) cut = MAX(cut,params[m].cut_outer);
    m = type2param[j][i][k];
    if (m >= 0) cut = MAX(cut,params[m].cut_outer);
  }
  return cut;
}

/* ---------------------------------------------------------------------- */

double PairHbondDreidingLJ::single(int i, int j, int itype, int jtype,
                                   double rsq,
                                   double factor_coul, double factor_lj,
                                   double &fforce)
{
  int k,kk,ktype,knum,m;
  double eng,eng_lj,force_kernel,force_angle;
  double rsq1,rsq2,r1,r2,c,s,ac,r2inv,r10inv,factor_hb;
  double switch1,switch2;
  double delr1[3],delr2[3];
  int *klist;
  Param *pm;

  double **x = atom->x;
  int **special = atom->special;
  int *type = atom->type;
  int **nspecial = atom->nspecial;
  double *special_lj = force->special_lj;

  eng = 0.0;
  fforce = 0;
  
  // sanity check

  if (!donor[itype]) return 0.0;
  if (!acceptor[jtype]) return 0.0;

  klist = special[i];
  knum = nspecial[i][0];
    
  factor_hb = special_lj[sbmask(j)];

  for (kk = 0; kk < knum; kk++) {
    k = atom->map(klist[kk]);
    if (k < 0) continue;
    ktype = type[k];
    m = type2param[itype][jtype][ktype];
    if (m < 0) continue;
    pm = &params[m];

    delr1[0] = x[i][0] - x[k][0];
    delr1[1] = x[i][1] - x[k][1];
    delr1[2] = x[i][2] - x[k][2];
    domain->minimum_image(delr1);
    rsq1 = delr1[0]*delr1[0] + delr1[1]*delr1[1] + delr1[2]*delr1[2];
    r1 = sqrt(rsq1);
	  
    delr2[0] = x[j][0] - x[k][0];
    delr2[1] = x[j][1] - x[k][1];
    delr2[2] = x[j][2] - x[k][2];
    domain->minimum_image(delr2);
    rsq2 = delr2[0]*delr2[0] + delr2[1]*delr2[1] + delr2[2]*delr2[2];
    r2 = sqrt(rsq2);
	  
    // angle (cos and sin)
	  
    c = delr1[0]*delr2[0] + delr1[1]*delr2[1] + delr1[2]*delr2[2];
    c /= r1*r2;
    if (c > 1.0) c = 1.0;
    if (c < -1.0) c = -1.0;
    ac = acos(c);

    if (ac < pm->cut_angle || ac > (2.0*MY_PI - pm->cut_angle)) return 0.0;
    s = sqrt(1.0 - c*c);
    if (s < SMALL) s = SMALL;

    // LJ-specific kernel

    r2inv = 1.0/rsq;
    r10inv = r2inv*r2inv*r2inv*r2inv*r2inv;
    force_kernel = r10inv*(pm->lj1*r2inv - pm->lj2)*r2inv * 
      pow(c,pm->ap);
    force_angle = pm->ap * r10inv*(pm->lj3*r2inv - pm->lj4) * 
      pow(c,pm->ap-1)*s;

    // only lj part for now

    eng_lj = r10inv*(pm->lj3*r2inv - pm->lj4); 
    if (rsq > pm->cut_innersq) {
      switch1 = (pm->cut_outersq-rsq) * (pm->cut_outersq-rsq) * 
		(pm->cut_outersq + 2.0*rsq - 3.0*pm->cut_innersq) /
		pm->denom_vdw;
      switch2 = 12.0*rsq * (pm->cut_outersq-rsq) *
		(rsq-pm->cut_innersq) / pm->denom_vdw;
      force_kernel = force_kernel*switch1 + eng_lj*switch2;
      eng_lj *= switch1;
    }

    fforce += force_kernel*pow(c,pm->ap) + eng_lj*force_angle;
    eng += eng_lj * pow(c,pm->ap) * factor_hb;
  }

  return eng;
}<|MERGE_RESOLUTION|>--- conflicted
+++ resolved
@@ -76,11 +76,7 @@
 {
   int i,j,k,m,ii,jj,kk,inum,jnum,knum,itype,jtype,ktype;
   double delx,dely,delz,rsq,rsq1,rsq2,r1,r2;
-<<<<<<< HEAD
-  double factor_hb,force_angle,force_kernel,evdwl,evdwl_total,eng_lj;
-=======
   double factor_hb,force_angle,force_kernel,evdwl,eng_lj,ehbond;
->>>>>>> fa80bceb
   double c,s,a,b,ac,a11,a12,a22,vx1,vx2,vy1,vy2,vz1,vz2;
   double fi[3],fj[3],delr1[3],delr2[3];
   double r2inv,r10inv;
@@ -88,11 +84,7 @@
   int *ilist,*jlist,*klist,*numneigh,**firstneigh;
   Param *pm;
 
-<<<<<<< HEAD
-  evdwl_total = evdwl = 0.0;
-=======
   evdwl = ehbond = 0.0;
->>>>>>> fa80bceb
   if (eflag || vflag) ev_setup(eflag,vflag);
   else evflag = vflag_fdotr = 0;
   
@@ -232,13 +224,9 @@
 
 	    // KIJ instead of IJK b/c delr1/delr2 are both with respect to k
 
-	    if (evflag) {
-	      ev_tally3(k,i,j,evdwl,0.0,fi,fj,delr1,delr2);
-	      if (eflag_global) {
-		hbcount++;
-		evdwl_total += evdwl;
-	      }
-	    }
+	    if (evflag) ev_tally3(k,i,j,evdwl,0.0,fi,fj,delr1,delr2);
+
+	    hbcount++;
 	  }
         }
       }
@@ -247,11 +235,7 @@
   
   if (eflag_global) {
     pvector[0] = hbcount;
-<<<<<<< HEAD
-    pvector[1] = evdwl_total;
-=======
     pvector[1] = ehbond;
->>>>>>> fa80bceb
   }
 }
 
