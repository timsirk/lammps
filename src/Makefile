--- conflicted
+++ resolved
@@ -68,15 +68,6 @@
 	@echo ''
 	@echo 'make clean-all           delete all object files'
 	@echo 'make clean-machine       delete object files for one machine'
-<<<<<<< HEAD
-#	@echo 'make makelib             create Makefile.lib for static library build'
-#	@echo 'make makeshlib           create Makefile.shlib for shared library build'
-	@echo 'make makelist            create Makefile.list used by old makes'
-#	@echo 'make -f Makefile.lib machine      build LAMMPS as static library for machine'
-#	@echo 'make -f Makefile.shlib machine    build LAMMPS as shared library for machine'
-	@echo 'make -f Makefile.list machine     build LAMMPS from explicit list of files'
-=======
->>>>>>> ca6790fe
 	@echo 'make mpi-stubs           build dummy MPI library in STUBS'
 	@echo 'make install-python      install LAMMPS wrapper in Python'
 	@echo 'make tar                 create lmp_src.tar.gz of src dir and packages'
@@ -102,11 +93,8 @@
 	@echo 'make mode=lib machine    build LAMMPS as static lib for machine'
 	@echo 'make mode=shlib machine  build LAMMPS as shared lib for machine'
 	@echo 'make mode=shexe machine  build LAMMPS as shared exe for machine'
-<<<<<<< HEAD
-=======
 	@echo 'make makelist            create Makefile.list used by old makes'
 	@echo 'make -f Makefile.list machine     build LAMMPS for machine (old)'
->>>>>>> ca6790fe
 	@echo ''
 	@echo 'machine is one of these from src/MAKE:'
 	@echo ''
@@ -188,6 +176,7 @@
 
 clean-all:
 	rm -rf Obj_*
+
 clean-%:
 	rm -rf Obj_$(@:clean-%=%) Obj_shared_$(@:clean-%=%)
 
