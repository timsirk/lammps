--- conflicted
+++ resolved
@@ -28,10 +28,6 @@
 #include "reaxc_traj.h"
 #include "reaxc_list.h"
 #include "reaxc_tool_box.h"
-<<<<<<< HEAD
-
-=======
->>>>>>> 3a046a66
 
 int Reallocate_Output_Buffer( output_controls *out_control, int req_space,
                               MPI_Comm comm )
@@ -58,10 +54,6 @@
   if( my_rank == MASTER_NODE )
     fprintf( out_control->strj, INT2_LINE,
              "chars_to_skip_section:", skip, num_section );
-<<<<<<< HEAD
-=======
-
->>>>>>> 3a046a66
 }
 
 
@@ -358,14 +350,6 @@
     strcpy( msg, "init_traj: unknown trajectory option" );
     return FAILURE;
   }
-<<<<<<< HEAD
-
-
-#if defined(DEBUG_FOCUS)
-  fprintf( stderr, "p%d: initiated trajectory\n", system->my_rank );
-#endif
-=======
->>>>>>> 3a046a66
   Write_Header( system, control, out_control, mpi_data );
   Write_Init_Desc( system, control, out_control, mpi_data );
 
@@ -647,10 +631,6 @@
     }
   }
 
-<<<<<<< HEAD
-
-=======
->>>>>>> 3a046a66
   if( me != MASTER_NODE )
     MPI_Send( out_control->buffer, buffer_req-1, MPI_CHAR, MASTER_NODE,
               np*BOND_LINES+me, mpi_data->world );
