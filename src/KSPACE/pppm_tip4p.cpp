--- conflicted
+++ resolved
@@ -181,12 +181,7 @@
   double *q = atom->q;
   double **x = atom->x;
   double **f = atom->f;
-<<<<<<< HEAD
-  double qfactor;
-  
-=======
-
->>>>>>> adbeb027
+
   int *type = atom->type;
   int nlocal = atom->nlocal;
 
@@ -223,23 +218,14 @@
     }
 
     // convert E-field to force
-<<<<<<< HEAD
-    qfactor = qqrd2e*q[i];
-=======
 
     const double qfactor = force->qqrd2e * scale * q[i];
->>>>>>> adbeb027
     if (type[i] != typeO) {
       f[i][0] += qfactor*ekx;
       f[i][1] += qfactor*eky;
       f[i][2] += qfactor*ekz;
-<<<<<<< HEAD
+
     } else {
-
-=======
-
-    } else {
->>>>>>> adbeb027
       fx = qfactor * ekx;
       fy = qfactor * eky;
       fz = qfactor * ekz;
