--- conflicted
+++ resolved
@@ -25,11 +25,7 @@
 #endif
 
 
-<<<<<<< HEAD
-// set default fftw library. switch to fftw3 when convenient.
-=======
 // set default fftw library. switch to FFT_FFTW3 when convenient.
->>>>>>> adbeb027
 #ifdef FFT_FFTW
 #define FFT_FFTW2
 #endif
@@ -239,11 +235,7 @@
 #endif
 
 #else
-<<<<<<< HEAD
-#error "FFT_PRECISION needs to be either 1 or 2"
-=======
 #error "FFT_PRECISION needs to be either 1 (=single) or 2 (=double)"
->>>>>>> adbeb027
 #endif
 
 // ------------------------------------------------------------------------- 
