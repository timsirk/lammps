/* ----------------------------------------------------------------------
   LAMMPS - Large-scale Atomic/Molecular Massively Parallel Simulator
   http://lammps.sandia.gov, Sandia National Laboratories
   Steve Plimpton, sjplimp@sandia.gov

   Copyright (2003) Sandia Corporation.  Under the terms of Contract
   DE-AC04-94AL85000 with Sandia Corporation, the U.S. Government retains
   certain rights in this software.  This software is distributed under 
   the GNU General Public License.

   See the README file in the top-level LAMMPS directory.
------------------------------------------------------------------------- */

/* ----------------------------------------------------------------------
   Contributing author: Pieter in 't Veld (SNL)
------------------------------------------------------------------------- */

#include "math.h"
#include "stdio.h"
#include "stdlib.h"
#include "string.h"
#include "pair_colloid.h"
#include "atom.h"
#include "comm.h"
#include "force.h"
#include "neighbor.h"
#include "neigh_list.h"
#include "memory.h"
#include "error.h"

using namespace LAMMPS_NS;

<<<<<<< HEAD
#define MIN(a,b) ((a) < (b) ? (a) : (b))
#define MAX(a,b) ((a) > (b) ? (a) : (b))
=======
enum{SMALL_SMALL,SMALL_LARGE,LARGE_LARGE};
>>>>>>> c18174c0

/* ---------------------------------------------------------------------- */

PairColloid::PairColloid(LAMMPS *lmp) : Pair(lmp) {}

/* ---------------------------------------------------------------------- */

PairColloid::~PairColloid()
{
  if (allocated) {
    memory->destroy(setflag);
    memory->destroy(cutsq);

    memory->destroy(form);
    memory->destroy(a12);
    memory->destroy(sigma);
    memory->destroy(d1);
    memory->destroy(d2);
    memory->destroy(a1);
    memory->destroy(a2);
    memory->destroy(diameter);
    memory->destroy(cut);		
    memory->destroy(offset);
    memory->destroy(sigma3);
    memory->destroy(sigma6);
    memory->destroy(lj1);
    memory->destroy(lj2);
    memory->destroy(lj3);
    memory->destroy(lj4);
  }
}

/* ---------------------------------------------------------------------- */

void PairColloid::compute(int eflag, int vflag)
{
  int i,j,ii,jj,inum,jnum,itype,jtype;
  double xtmp,ytmp,ztmp,delx,dely,delz,evdwl,fpair;
  double rsq,r,forcelj,factor_lj;
  double r2inv,r6inv,c1,c2,fR,dUR,dUA;
  double K[9],h[4],g[4];
  int *ilist,*jlist,*numneigh,**firstneigh;

  evdwl = 0.0;
  if (eflag || vflag) ev_setup(eflag,vflag);
  else evflag = vflag_fdotr = 0;

  double **x = atom->x;
  double **f = atom->f;
  int *type = atom->type;
  int nlocal = atom->nlocal;
  double *special_lj = force->special_lj;
  int newton_pair = force->newton_pair;

  inum = list->inum;
  ilist = list->ilist;
  numneigh = list->numneigh;
  firstneigh = list->firstneigh;
  
  // loop over neighbors of my atoms

  for (ii = 0; ii < inum; ii++) {
    i = ilist[ii];
    xtmp = x[i][0];
    ytmp = x[i][1];
    ztmp = x[i][2];
    itype = type[i];
    jlist = firstneigh[i];
    jnum = numneigh[i];

    for (jj = 0; jj < jnum; jj++) {
      j = jlist[jj];
      factor_lj = special_lj[sbmask(j)];
      j &= NEIGHMASK;
     
      delx = xtmp - x[j][0];
      dely = ytmp - x[j][1];
      delz = ztmp - x[j][2];
      rsq = delx*delx + dely*dely + delz*delz;
      jtype = type[j];

      if (rsq >= cutsq[itype][jtype]) continue;

      switch (form[itype][jtype]) {
      case SMALL_SMALL: 
	r2inv = 1.0/rsq;
	r6inv = r2inv*r2inv*r2inv;
	forcelj = r6inv * (lj1[itype][jtype]*r6inv - lj2[itype][jtype]);
	fpair = factor_lj*forcelj*r2inv;
	if (eflag) evdwl = r6inv*(r6inv*lj3[itype][jtype]-lj4[itype][jtype]) -
		     offset[itype][jtype];
	break;
	
      case SMALL_LARGE:
	c2 = a2[itype][jtype];
	K[1] = c2*c2;
	K[2] = rsq;
	K[0] = K[1] - rsq;
	K[4] = rsq*rsq;
	K[3] = K[1] - K[2];
	K[3] *= K[3]*K[3];
	K[6] = K[3]*K[3];
	fR = sigma3[itype][jtype]*a12[itype][jtype]*c2*K[1]/K[3];
	fpair = 4.0/15.0*fR*factor_lj * 
	  (2.0*(K[1]+K[2]) * (K[1]*(5.0*K[1]+22.0*K[2])+5.0*K[4]) * 
	   sigma6[itype][jtype]/K[6]-5.0) / K[0];
	if (eflag) 
	  evdwl = 2.0/9.0*fR * 
	    (1.0-(K[1]*(K[1]*(K[1]/3.0+3.0*K[2])+4.2*K[4])+K[2]*K[4]) *
	     sigma6[itype][jtype]/K[6]) - offset[itype][jtype];
	if (rsq <= K[1]) error->one(FLERR,"Overlapping small/large in pair colloid");
	break;

      case LARGE_LARGE:
	r = sqrt(rsq);
	c1 = a1[itype][jtype];
	c2 = a2[itype][jtype];
	K[0] = c1*c2;
	K[1] = c1+c2;
	K[2] = c1-c2;
	K[3] = K[1]+r;
	K[4] = K[1]-r;
	K[5] = K[2]+r;
	K[6] = K[2]-r;
	K[7] = 1.0/(K[3]*K[4]);
	K[8] = 1.0/(K[5]*K[6]);
	g[0] = pow(K[3],-7.0);
	g[1] = pow(K[4],-7.0);
	g[2] = pow(K[5],-7.0);
	g[3] = pow(K[6],-7.0);
	h[0] = ((K[3]+5.0*K[1])*K[3]+30.0*K[0])*g[0];
	h[1] = ((K[4]+5.0*K[1])*K[4]+30.0*K[0])*g[1];
	h[2] = ((K[5]+5.0*K[2])*K[5]-30.0*K[0])*g[2];
	h[3] = ((K[6]+5.0*K[2])*K[6]-30.0*K[0])*g[3];
	g[0] *= 42.0*K[0]/K[3]+6.0*K[1]+K[3];
	g[1] *= 42.0*K[0]/K[4]+6.0*K[1]+K[4];
	g[2] *= -42.0*K[0]/K[5]+6.0*K[2]+K[5];
	g[3] *= -42.0*K[0]/K[6]+6.0*K[2]+K[6];
	
	fR = a12[itype][jtype]*sigma6[itype][jtype]/r/37800.0;
	evdwl = fR * (h[0]-h[1]-h[2]+h[3]);
	dUR = evdwl/r + 5.0*fR*(g[0]+g[1]-g[2]-g[3]);
	dUA = -a12[itype][jtype]/3.0*r*((2.0*K[0]*K[7]+1.0)*K[7] + 
					(2.0*K[0]*K[8]-1.0)*K[8]);
	fpair = factor_lj * (dUR+dUA)/r;
	if (eflag)
	  evdwl += a12[itype][jtype]/6.0 * 
	    (2.0*K[0]*(K[7]+K[8])-log(K[8]/K[7])) - offset[itype][jtype];
	if (r <= K[1]) error->one(FLERR,"Overlapping large/large in pair colloid");
	break;
      }
      
      if (eflag) evdwl *= factor_lj;

      f[i][0] += delx*fpair;
      f[i][1] += dely*fpair;
      f[i][2] += delz*fpair;
      if (newton_pair || j < nlocal) {
	f[j][0] -= delx*fpair;
	f[j][1] -= dely*fpair;
	f[j][2] -= delz*fpair;
      }

      if (evflag) ev_tally(i,j,nlocal,newton_pair,
			   evdwl,0.0,fpair,delx,dely,delz);
    }
  }

  if (vflag_fdotr) virial_fdotr_compute();
}

/* ----------------------------------------------------------------------
   allocate all arrays 
------------------------------------------------------------------------- */

void PairColloid::allocate()
{
  allocated = 1;
  int n = atom->ntypes;

  memory->create(setflag,n+1,n+1,"pair:setflag");
  for (int i = 1; i <= n; i++)
    for (int j = i; j <= n; j++)
      setflag[i][j] = 0;

  memory->create(cutsq,n+1,n+1,"pair:cutsq");

  memory->create(form,n+1,n+1,"pair:form");
  memory->create(a12,n+1,n+1,"pair:a12");
  memory->create(sigma,n+1,n+1,"pair:sigma");
  memory->create(d1,n+1,n+1,"pair:d1");
  memory->create(d2,n+1,n+1,"pair:d2");
  memory->create(a1,n+1,n+1,"pair:a1");
  memory->create(a2,n+1,n+1,"pair:a2");
  memory->create(diameter,n+1,n+1,"pair:diameter");
  memory->create(cut,n+1,n+1,"pair:cut");
  memory->create(offset,n+1,n+1,"pair:offset");
  memory->create(sigma3,n+1,n+1,"pair:sigma3");
  memory->create(sigma6,n+1,n+1,"pair:sigma6");
  memory->create(lj1,n+1,n+1,"pair:lj1");
  memory->create(lj2,n+1,n+1,"pair:lj2");
  memory->create(lj3,n+1,n+1,"pair:lj3");
  memory->create(lj4,n+1,n+1,"pair:lj4");
}

/* ----------------------------------------------------------------------
   global settings 
------------------------------------------------------------------------- */

void PairColloid::settings(int narg, char **arg)
{
  if (narg != 1) error->all(FLERR,"Illegal pair_style command");

  cut_global = force->numeric(arg[0]);

  // reset cutoffs that have been explicitly set

  if (allocated) {
    int i,j;
    for (i = 1; i <= atom->ntypes; i++)
      for (j = i+1; j <= atom->ntypes; j++)
	if (setflag[i][j]) cut[i][j] = cut_global;
  }
}

/* ----------------------------------------------------------------------
   set coeffs for one or more type pairs
------------------------------------------------------------------------- */

void PairColloid::coeff(int narg, char **arg)
{
  if (narg < 6 || narg > 7) error->all(FLERR,"Incorrect args for pair coefficients");
  if (!allocated) allocate();

  int ilo,ihi,jlo,jhi;
  force->bounds(arg[0],atom->ntypes,ilo,ihi);
  force->bounds(arg[1],atom->ntypes,jlo,jhi);

  double a12_one = force->numeric(arg[2]);
  double sigma_one = force->numeric(arg[3]);
  double d1_one = force->numeric(arg[4]);
  double d2_one = force->numeric(arg[5]);

  double cut_one = cut_global;
  if (narg == 7) cut_one = force->numeric(arg[6]);

  if (d1_one < 0.0 || d2_one < 0.0) 
    error->all(FLERR,"Invalid d1 or d2 value for pair colloid coeff");

  int count = 0;
  for (int i = ilo; i <= ihi; i++) {
    for (int j = MAX(jlo,i); j <= jhi; j++) {
      a12[i][j] = a12_one;
      sigma[i][j] = sigma_one;
      if (i == j && d1_one != d2_one)
	error->all(FLERR,"Invalid d1 or d2 value for pair colloid coeff");
      d1[i][j] = d1_one;
      d2[i][j] = d2_one;
      diameter[i][j] = 0.5*(d1_one+d2_one);
      cut[i][j] = cut_one;
      setflag[i][j] = 1;
      count++;
    }
  }

  if (count == 0) error->all(FLERR,"Incorrect args for pair coefficients");
}

/* ----------------------------------------------------------------------
   init for one type pair i,j and corresponding j,i
------------------------------------------------------------------------- */

double PairColloid::init_one(int i, int j)
{
  if (setflag[i][j] == 0) {
    a12[i][j] = mix_energy(a12[i][i],a12[j][j],sigma[i][i],sigma[j][j]);
    sigma[i][j] = mix_distance(sigma[i][i],sigma[j][j]);
    d1[i][j] = mix_distance(d1[i][i],d1[j][j]);
    d2[i][j] = mix_distance(d2[i][i],d2[j][j]);
    diameter[i][j] = 0.5 * (d1[i][j] + d2[i][j]);
    cut[i][j] = mix_distance(cut[i][i],cut[j][j]);
  }

  sigma3[i][j] = sigma[i][j]*sigma[i][j]*sigma[i][j];
  sigma6[i][j] = sigma3[i][j]*sigma3[i][j];

  if (d1[i][j] == 0.0 && d2[i][j] == 0.0) form[i][j] = SMALL_SMALL;
  else if (d1[i][j] == 0.0 || d2[i][j] == 0.0) form[i][j] = SMALL_LARGE;
  else form[i][j] = LARGE_LARGE;

  // for SMALL_SMALL, a1/a2 do not need to be set
  // for SMALL_LARGE, a1 does not need to be set, a2 = radius for i,j and j,i
  // for LARGE_LARGE, a1/a2 are radii, swap them for j,i

  if (form[i][j] == SMALL_LARGE) {
    if (d1[i][j] > 0.0) a2[i][j] = 0.5*d1[i][j];
    else a2[i][j] = 0.5*d2[i][j];
    a2[j][i] = a2[i][j];
  } else if (form[i][j] == LARGE_LARGE) {
    a2[j][i] = a1[i][j] = 0.5*d1[i][j];
    a1[j][i] = a2[i][j] = 0.5*d2[i][j];
  }

  form[j][i] = form[i][j];
  a12[j][i] = a12[i][j];
  sigma[j][i] = sigma[i][j];
  sigma3[j][i] = sigma3[i][j];
  sigma6[j][i] = sigma6[i][j];
  diameter[j][i] = diameter[i][j];
  cut[j][i] = cut[i][j];

  double epsilon = a12[i][j]/144.0;
  lj1[j][i] = lj1[i][j] = 48.0 * epsilon * sigma6[i][j] * sigma6[i][j];
  lj2[j][i] = lj2[i][j] = 24.0 * epsilon * sigma6[i][j];
  lj3[j][i] = lj3[i][j] = 4.0 * epsilon * sigma6[i][j] * sigma6[i][j];
  lj4[j][i] = lj4[i][j] = 4.0 * epsilon * sigma6[i][j];

  offset[j][i] = offset[i][j] = 0.0;
  if (offset_flag) {
    double tmp;
    offset[j][i] = offset[i][j] = 
      single(0,0,i,j,cut[i][j]*cut[i][j],0.0,1.0,tmp);
  }

  return cut[i][j];
}

/* ----------------------------------------------------------------------
   proc 0 writes to restart file 
------------------------------------------------------------------------- */

void PairColloid::write_restart(FILE *fp)
{
  write_restart_settings(fp);

  int i,j;
  for (i = 1; i <= atom->ntypes; i++)
    for (j = i; j <= atom->ntypes; j++) {
      fwrite(&setflag[i][j],sizeof(int),1,fp);
      if (setflag[i][j]) {
	fwrite(&a12[i][j],sizeof(double),1,fp);
	fwrite(&sigma[i][j],sizeof(double),1,fp);
	fwrite(&d1[i][j],sizeof(double),1,fp);
	fwrite(&d2[i][j],sizeof(double),1,fp);
	fwrite(&cut[i][j],sizeof(double),1,fp);
      }
    }
}

/* ----------------------------------------------------------------------
   proc 0 reads from restart file, bcasts
------------------------------------------------------------------------- */

void PairColloid::read_restart(FILE *fp)
{
  read_restart_settings(fp);
  allocate();

  int i,j;

  for (i = 1; i <= atom->ntypes; i++)
    for (j = i; j <= atom->ntypes; j++) {
      if (comm->me == 0) fread(&setflag[i][j],sizeof(int),1,fp);
      MPI_Bcast(&setflag[i][j],1,MPI_INT,0,world);
      if (setflag[i][j]) {
	if (comm->me == 0) {
	  fread(&a12[i][j],sizeof(double),1,fp);
	  fread(&sigma[i][j],sizeof(double),1,fp);
	  fread(&d1[i][j],sizeof(double),1,fp);
	  fread(&d2[i][j],sizeof(double),1,fp);
	  fread(&cut[i][j],sizeof(double),1,fp);
	}
	MPI_Bcast(&a12[i][j],1,MPI_DOUBLE,0,world);
	MPI_Bcast(&sigma[i][j],1,MPI_DOUBLE,0,world);
	MPI_Bcast(&d1[i][j],1,MPI_DOUBLE,0,world);
	MPI_Bcast(&d2[i][j],1,MPI_DOUBLE,0,world);
	MPI_Bcast(&cut[i][j],1,MPI_DOUBLE,0,world);
      }
    }
}

/* ----------------------------------------------------------------------
   proc 0 writes to restart file
------------------------------------------------------------------------- */

void PairColloid::write_restart_settings(FILE *fp)
{
  fwrite(&cut_global,sizeof(double),1,fp);
  fwrite(&offset_flag,sizeof(int),1,fp);
  fwrite(&mix_flag,sizeof(int),1,fp);
}

/* ----------------------------------------------------------------------
   proc 0 reads from restart file, bcasts
------------------------------------------------------------------------- */

void PairColloid::read_restart_settings(FILE *fp)
{
  int me = comm->me;
  if (me == 0) {
    fread(&cut_global,sizeof(double),1,fp);
    fread(&offset_flag,sizeof(int),1,fp);
    fread(&mix_flag,sizeof(int),1,fp);
  }
  MPI_Bcast(&cut_global,1,MPI_DOUBLE,0,world);
  MPI_Bcast(&offset_flag,1,MPI_INT,0,world);
  MPI_Bcast(&mix_flag,1,MPI_INT,0,world);
}

/* ---------------------------------------------------------------------- */

double PairColloid::single(int i, int j, int itype, int jtype, double rsq,
			   double factor_coul, double factor_lj,
			   double &fforce)
{
  double K[9],h[4],g[4];
  double r,r2inv,r6inv,forcelj,c1,c2,phi,fR,dUR,dUA;

  switch (form[itype][jtype]) {
  case SMALL_SMALL:
    r2inv = 1.0/rsq;
    r6inv = r2inv*r2inv*r2inv;
    forcelj = r6inv * (lj1[itype][jtype]*r6inv - lj2[itype][jtype]);
    fforce = factor_lj*forcelj*r2inv;
    phi = r6inv*(r6inv*lj3[itype][jtype]-lj4[itype][jtype]) -
      offset[itype][jtype];
    break;

  case SMALL_LARGE:
    c2 = a2[itype][jtype];
    K[1] = c2*c2;
    K[2] = rsq;
    K[0] = K[1] - rsq;
    K[4] = rsq*rsq;
    K[3] = K[1] - K[2];
    K[3] *= K[3]*K[3];
    K[6] = K[3]*K[3];
    fR = sigma3[itype][jtype]*a12[itype][jtype]*c2*K[1]/K[3];
    fforce = 4.0/15.0*fR*factor_lj * 
      (2.0*(K[1]+K[2])*(K[1]*(5.0*K[1]+22.0*K[2])+5.0*K[4]) * 
       sigma6[itype][jtype]/K[6] - 5.0)/K[0];
    phi = 2.0/9.0*fR * 
      (1.0-(K[1]*(K[1]*(K[1]/3.0+3.0*K[2])+4.2*K[4])+K[2]*K[4]) * 
       sigma6[itype][jtype]/K[6]) - offset[itype][jtype];
    break;

  case LARGE_LARGE:
    r = sqrt(rsq);
    c1 = a1[itype][jtype];
    c2 = a2[itype][jtype];
    K[0] = c1*c2;
    K[1] = c1+c2;
    K[2] = c1-c2;
    K[3] = K[1]+r;
    K[4] = K[1]-r;
    K[5] = K[2]+r;
    K[6] = K[2]-r;
    K[7] = 1.0/(K[3]*K[4]);
    K[8] = 1.0/(K[5]*K[6]);
    g[0] = pow(K[3],-7.0);
    g[1] = pow(K[4],-7.0);
    g[2] = pow(K[5],-7.0);
    g[3] = pow(K[6],-7.0);
    h[0] = ((K[3]+5.0*K[1])*K[3]+30.0*K[0])*g[0];
    h[1] = ((K[4]+5.0*K[1])*K[4]+30.0*K[0])*g[1];
    h[2] = ((K[5]+5.0*K[2])*K[5]-30.0*K[0])*g[2];
    h[3] = ((K[6]+5.0*K[2])*K[6]-30.0*K[0])*g[3];
    g[0] *= 42.0*K[0]/K[3]+6.0*K[1]+K[3];
    g[1] *= 42.0*K[0]/K[4]+6.0*K[1]+K[4];
    g[2] *= -42.0*K[0]/K[5]+6.0*K[2]+K[5];
    g[3] *= -42.0*K[0]/K[6]+6.0*K[2]+K[6];
    
    fR = a12[itype][jtype]*sigma6[itype][jtype]/r/37800.0;
    phi = fR * (h[0]-h[1]-h[2]+h[3]);
    dUR = phi/r + 5.0*fR*(g[0]+g[1]-g[2]-g[3]);
    dUA = -a12[itype][jtype]/3.0*r*((2.0*K[0]*K[7]+1.0)*K[7] + 
				    (2.0*K[0]*K[8]-1.0)*K[8]);
    fforce = factor_lj*(dUR+dUA)/r;
    phi += a12[itype][jtype]/6.0*(2.0*K[0]*(K[7]+K[8])-log(K[8]/K[7])) - 
      offset[itype][jtype];
    break;
  }

  return factor_lj*phi;
}<|MERGE_RESOLUTION|>--- conflicted
+++ resolved
@@ -30,12 +30,8 @@
 
 using namespace LAMMPS_NS;
 
-<<<<<<< HEAD
 #define MIN(a,b) ((a) < (b) ? (a) : (b))
 #define MAX(a,b) ((a) > (b) ? (a) : (b))
-=======
-enum{SMALL_SMALL,SMALL_LARGE,LARGE_LARGE};
->>>>>>> c18174c0
 
 /* ---------------------------------------------------------------------- */
 
