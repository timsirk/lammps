/* -*- c++ -*- ----------------------------------------------------------
   LAMMPS - Large-scale Atomic/Molecular Massively Parallel Simulator
   http://lammps.sandia.gov, Sandia National Laboratories
   Steve Plimpton, sjplimp@sandia.gov

   Copyright (2003) Sandia Corporation.  Under the terms of Contract
   DE-AC04-94AL85000 with Sandia Corporation, the U.S. Government retains
   certain rights in this software.  This software is distributed under
   the GNU General Public License.

   See the README file in the top-level LAMMPS directory.
------------------------------------------------------------------------- */

/* ----------------------------------------------------------------------
   Contributing author: Andrew Jewett (jewett.aij at g mail)
------------------------------------------------------------------------- */

#ifdef DIHEDRAL_CLASS

DihedralStyle(table,DihedralTable)

#else

#ifndef LMP_DIHEDRAL_TABLE_H
#define LMP_DIHEDRAL_TABLE_H
<<<<<<< HEAD
=======

#include <cassert>
#include <cmath>
#include "domain.h"
>>>>>>> df9c7077
#include "dihedral.h"

namespace LAMMPS_NS {

class DihedralTable : public Dihedral {
 public:
  DihedralTable(class LAMMPS *);
  virtual ~DihedralTable();
  virtual void compute(int, int);
  void settings(int, char **);
  void coeff(int, char **);
  void write_restart(FILE *);
  void read_restart(FILE *);
  double single(int type, int i1, int i2, int i3, int i4);

 protected:
  int tabstyle,tablength;
  // double *phi0;       <- equilibrium angles not supported
  char *checkU_fname;
  char *checkF_fname;

  struct Table {
    int ninput;
    //double phi0;      <-equilibrium angles not supported
    int f_unspecified; // boolean (but MPI does not like type "bool")
    int use_degrees;   // boolean (but MPI does not like type "bool")
    double *phifile,*efile,*ffile;
    double *e2file,*f2file;
    double delta,invdelta,deltasq6;
    double *phi,*e,*de,*f,*df,*e2,*f2;
  };

  int ntables;
  Table *tables;
  int *tabindex;

  void allocate();
  void null_table(Table *);
  void free_table(Table *);
  void read_table(Table *, char *, char *);
  void bcast_table(Table *);
  void spline_table(Table *);
  void compute_table(Table *);

  void param_extract(Table *, char *);

  // --------------------------------------------
  // ------------ inline functions --------------
  // --------------------------------------------

  // -----------------------------------------------------------
  //   uf_lookup()
  //   quickly calculate the potential u and force f at angle x,
  //   using the internal tables tb->e and tb->f (evenly spaced)
  // -----------------------------------------------------------
  enum{LINEAR,SPLINE};

  inline void uf_lookup(int type, double x, double &u, double &f)
  {
    Table *tb = &tables[tabindex[type]];
    double x_over_delta = x*tb->invdelta;
    int i = static_cast<int> (x_over_delta);
    double a;
    double b = x_over_delta - i;
    // Apply periodic boundary conditions to indices i and i+1
    if (i >= tablength) i -= tablength;
    int ip1 = i+1; if (ip1 >= tablength) ip1 -= tablength;

    switch(tabstyle) {
      case LINEAR:
        u = tb->e[i] + b * tb->de[i];
        f = tb->f[i] + b * tb->df[i]; //<--works even if tb->f_unspecified==true
        break;
      case SPLINE:
        a = 1.0 - b;
        u = a * tb->e[i] + b * tb->e[ip1] +
          ((a*a*a-a)*tb->e2[i] + (b*b*b-b)*tb->e2[ip1]) *
          tb->deltasq6;
        if (tb->f_unspecified)
          //Formula below taken from equation3.3.5 of "numerical recipes in c"
          //"f"=-derivative of e with respect to x (or "phi" in this case)
          f = (tb->e[i]-tb->e[ip1])*tb->invdelta +
            ((3.0*a*a-1.0)*tb->e2[i]+(1.0-3.0*b*b)*tb->e2[ip1])*tb->delta/6.0;
        else
          f = a * tb->f[i] + b * tb->f[ip1] +
            ((a*a*a-a)*tb->f2[i] + (b*b*b-b)*tb->f2[ip1]) *
            tb->deltasq6;
        break;
    } // switch(tabstyle)
  } // uf_lookup()


  // ----------------------------------------------------------
  //    u_lookup()
  //  quickly calculate the potential u at angle x using tb->e
  //-----------------------------------------------------------

  inline void u_lookup(int type, double x, double &u)
  {
    Table *tb = &tables[tabindex[type]];
    int N = tablength;

    //  i = static_cast<int> ((x - tb->lo) * tb->invdelta); <-general version
    double x_over_delta = x*tb->invdelta;
    int    i = static_cast<int> (x_over_delta);
    double b = x_over_delta - i;

    // Apply periodic boundary conditions to indices i and i+1
    if (i >= N) i -= N;
    int ip1 = i+1; if (ip1 >= N) ip1 -= N;

    if (tabstyle == LINEAR) {
      u = tb->e[i] + b * tb->de[i];
    }
    else if (tabstyle == SPLINE) {
      double a = 1.0 - b;
      u = a * tb->e[i] + b * tb->e[ip1] +
        ((a*a*a-a)*tb->e2[i] + (b*b*b-b)*tb->e2[ip1]) *
        tb->deltasq6;
    }
  } // u_lookup()

}; //class DihedralTable

<<<<<<< HEAD
=======
// ------------------------------------------------------------------------
// The following auxiliary functions were left out of the
// DihedralTable class either because they require template parameters,
// or because they have nothing to do with dihedral angles.
// ------------------------------------------------------------------------

namespace DIHEDRAL_TABLE_NS {

static const double PI    = 3.1415926535897931;
static const double TWOPI = 6.2831853071795862;

// Determine the array of "y2" parameters of a cyclic spline from its control
// points at positions x[] and y[]. (spline() must be invoked before splint())
// The x[] positions should be sorted in order and not exceed period.
void    cyc_spline(double const *xa, double const *ya, int n,
                   double period, double *y2a);

// Evaluate a cyclic spline at position x with n control points at xa[], ya[],
// (The y2a array must be calculated using cyc_spline() above in advance.)
// x (and all the xa[] positions) should lie in the range from 0 to period.
// (Typically period = 2*PI, but this is optional.)
double  cyc_splint(double const *xa, double const *ya, double const *y2a,
                   int n, double period, double x);

// Evaluate the deriviative of a cyclic spline at position x:
double cyc_splintD(double const *xa, double const *ya, double const *y2a,
                   int n, double period, double x);

// -----------------------------------------------------------
// ----  some simple vector operations are defined below. ----
// -----------------------------------------------------------

//  --- g_dim ---   As elsewhere in the LAMMPS code, coordinates here are
// represented as entries in an array, not as named variables "x" "y" "z".
// (I like this style.)  In this spirit, the vector operations here are
// defined for vectors of arbitrary size.  For this to work, the number
// of dimensions, "g_dim", must be known at compile time:
const int g_dim = 3;
// In LAMMPS at least, this constant is always 3, and is only used inside
// the dihedral code here.  (It should not conflict with 2-D simulations.)
// Note: Compiler optimizations should eliminate any performance overhead
//       associated with loops like "for (int i=0; i<g_dim; i++)"
// If having a constant named "g_dim" is confusing people, I suppose
// we can replace it with "3".  Note: the supplemental file
// "nd/dihedral_table_nd_mod.h" shows how to generalize the dihedral
// code in higher dimensions.

template<class _Real>
inline _Real
DotProduct(_Real const *A, _Real const *B)
{
  _Real AdotB = 0.0;
  for (int d=0; d < g_dim; ++d)
    AdotB += A[d]*B[d];
  return AdotB;
}

// Normalize() divides the components of the vector "v" by it's length.
// Normalize() silently ignores divide-by-zero errors but does not
// crash.  (If "v" has length 0, then we replace v with the unit vector in
// an arbitrary direction,(1,0,...).)
// It returns the length of v (useful for checking if the operation succeeded).
template<class _Real>
inline _Real
Normalize(_Real *v)
{
  _Real length = sqrt(DotProduct(v,v));
  if (length != 0.0)
  {
    _Real one_over_length = 1.0 / length;
    for (int d=0; d < g_dim; ++d)
      v[d] *= one_over_length;
  }
  else {
    v[0] = 1.0;
    for (int d=1; d < g_dim; ++d)
      v[d] = 0.0;
  }
  return length;
}


// CrossProduct(A,B,dest) computes the cross-product (A x B)
// and stores the result in "dest".
template<class _Real>
inline void
CrossProduct(_Real const *A, _Real const *B, _Real *dest)
{
  dest[0] = A[1]*B[2] - A[2]*B[1];
  dest[1] = A[2]*B[0] - A[0]*B[2];
  dest[2] = A[0]*B[1] - A[1]*B[0];
}


// --------------------------------------------
// ------- Calculate the dihedral angle -------
// --------------------------------------------

inline double Phi(double const *x1, //array holding x,y,z coords atom 1
                  double const *x2, // :       :      :      :        2
                  double const *x3, // :       :      :      :        3
                  double const *x4, // :       :      :      :        4
                  Domain *domain, //<-periodic boundary information
                  // The following arrays are of doubles with g_dim elements.
                  // (g_dim is a constant known at compile time, usually 3).
                  // Their contents is calculated by this function.
                  // Space for these vectors must be allocated in advance.
                  // (This is not hidden internally because these vectors
                  //  may be needed outside the function, later on.)
                  double *vb12, // will store x2-x1
                  double *vb23, // will store x3-x2
                  double *vb34, // will store x4-x3
                  double *n123, // will store normal to plane x1,x2,x3
                  double *n234) // will store normal to plane x2,x3,x4
{

  for (int d=0; d < g_dim; ++d) {
    vb12[d] = x2[d] - x1[d]; // 1st bond
    vb23[d] = x3[d] - x2[d]; // 2nd bond
    vb34[d] = x4[d] - x3[d]; // 3rd bond
  }

  //Consider periodic boundary conditions:
  domain->minimum_image(vb12[0],vb12[1],vb12[2]);
  domain->minimum_image(vb23[0],vb23[1],vb23[2]);
  domain->minimum_image(vb34[0],vb34[1],vb34[2]);

  //--- Compute the normal to the planes formed by atoms 1,2,3 and 2,3,4 ---

  CrossProduct(vb23, vb12, n123);        // <- n123=vb23 x vb12
  CrossProduct(vb23, vb34, n234);        // <- n234=vb23 x vb34

  Normalize(n123);
  Normalize(n234);

  double cos_phi = -DotProduct(n123, n234);

  if (cos_phi > 1.0)
    cos_phi = 1.0;
  else if (cos_phi < -1.0)
    cos_phi = -1.0;

  double phi = acos(cos_phi);

  if (DotProduct(n123, vb34) > 0.0) {
    phi = -phi;   //(Note: Negative dihedral angles are possible only in 3-D.)
    phi += TWOPI; //<- This insure phi is always in the range 0 to 2*PI
  }
  return phi;
} // DihedralTable::Phi()


} // namespace DIHEDRAL_TABLE_NS

>>>>>>> df9c7077
} // namespace LAMMPS_NS


#endif //#ifndef LMP_DIHEDRAL_TABLE_H
#endif //#ifdef DIHEDRAL_CLASS ... #else<|MERGE_RESOLUTION|>--- conflicted
+++ resolved
@@ -23,13 +23,6 @@
 
 #ifndef LMP_DIHEDRAL_TABLE_H
 #define LMP_DIHEDRAL_TABLE_H
-<<<<<<< HEAD
-=======
-
-#include <cassert>
-#include <cmath>
-#include "domain.h"
->>>>>>> df9c7077
 #include "dihedral.h"
 
 namespace LAMMPS_NS {
@@ -154,163 +147,6 @@
 
 }; //class DihedralTable
 
-<<<<<<< HEAD
-=======
-// ------------------------------------------------------------------------
-// The following auxiliary functions were left out of the
-// DihedralTable class either because they require template parameters,
-// or because they have nothing to do with dihedral angles.
-// ------------------------------------------------------------------------
-
-namespace DIHEDRAL_TABLE_NS {
-
-static const double PI    = 3.1415926535897931;
-static const double TWOPI = 6.2831853071795862;
-
-// Determine the array of "y2" parameters of a cyclic spline from its control
-// points at positions x[] and y[]. (spline() must be invoked before splint())
-// The x[] positions should be sorted in order and not exceed period.
-void    cyc_spline(double const *xa, double const *ya, int n,
-                   double period, double *y2a);
-
-// Evaluate a cyclic spline at position x with n control points at xa[], ya[],
-// (The y2a array must be calculated using cyc_spline() above in advance.)
-// x (and all the xa[] positions) should lie in the range from 0 to period.
-// (Typically period = 2*PI, but this is optional.)
-double  cyc_splint(double const *xa, double const *ya, double const *y2a,
-                   int n, double period, double x);
-
-// Evaluate the deriviative of a cyclic spline at position x:
-double cyc_splintD(double const *xa, double const *ya, double const *y2a,
-                   int n, double period, double x);
-
-// -----------------------------------------------------------
-// ----  some simple vector operations are defined below. ----
-// -----------------------------------------------------------
-
-//  --- g_dim ---   As elsewhere in the LAMMPS code, coordinates here are
-// represented as entries in an array, not as named variables "x" "y" "z".
-// (I like this style.)  In this spirit, the vector operations here are
-// defined for vectors of arbitrary size.  For this to work, the number
-// of dimensions, "g_dim", must be known at compile time:
-const int g_dim = 3;
-// In LAMMPS at least, this constant is always 3, and is only used inside
-// the dihedral code here.  (It should not conflict with 2-D simulations.)
-// Note: Compiler optimizations should eliminate any performance overhead
-//       associated with loops like "for (int i=0; i<g_dim; i++)"
-// If having a constant named "g_dim" is confusing people, I suppose
-// we can replace it with "3".  Note: the supplemental file
-// "nd/dihedral_table_nd_mod.h" shows how to generalize the dihedral
-// code in higher dimensions.
-
-template<class _Real>
-inline _Real
-DotProduct(_Real const *A, _Real const *B)
-{
-  _Real AdotB = 0.0;
-  for (int d=0; d < g_dim; ++d)
-    AdotB += A[d]*B[d];
-  return AdotB;
-}
-
-// Normalize() divides the components of the vector "v" by it's length.
-// Normalize() silently ignores divide-by-zero errors but does not
-// crash.  (If "v" has length 0, then we replace v with the unit vector in
-// an arbitrary direction,(1,0,...).)
-// It returns the length of v (useful for checking if the operation succeeded).
-template<class _Real>
-inline _Real
-Normalize(_Real *v)
-{
-  _Real length = sqrt(DotProduct(v,v));
-  if (length != 0.0)
-  {
-    _Real one_over_length = 1.0 / length;
-    for (int d=0; d < g_dim; ++d)
-      v[d] *= one_over_length;
-  }
-  else {
-    v[0] = 1.0;
-    for (int d=1; d < g_dim; ++d)
-      v[d] = 0.0;
-  }
-  return length;
-}
-
-
-// CrossProduct(A,B,dest) computes the cross-product (A x B)
-// and stores the result in "dest".
-template<class _Real>
-inline void
-CrossProduct(_Real const *A, _Real const *B, _Real *dest)
-{
-  dest[0] = A[1]*B[2] - A[2]*B[1];
-  dest[1] = A[2]*B[0] - A[0]*B[2];
-  dest[2] = A[0]*B[1] - A[1]*B[0];
-}
-
-
-// --------------------------------------------
-// ------- Calculate the dihedral angle -------
-// --------------------------------------------
-
-inline double Phi(double const *x1, //array holding x,y,z coords atom 1
-                  double const *x2, // :       :      :      :        2
-                  double const *x3, // :       :      :      :        3
-                  double const *x4, // :       :      :      :        4
-                  Domain *domain, //<-periodic boundary information
-                  // The following arrays are of doubles with g_dim elements.
-                  // (g_dim is a constant known at compile time, usually 3).
-                  // Their contents is calculated by this function.
-                  // Space for these vectors must be allocated in advance.
-                  // (This is not hidden internally because these vectors
-                  //  may be needed outside the function, later on.)
-                  double *vb12, // will store x2-x1
-                  double *vb23, // will store x3-x2
-                  double *vb34, // will store x4-x3
-                  double *n123, // will store normal to plane x1,x2,x3
-                  double *n234) // will store normal to plane x2,x3,x4
-{
-
-  for (int d=0; d < g_dim; ++d) {
-    vb12[d] = x2[d] - x1[d]; // 1st bond
-    vb23[d] = x3[d] - x2[d]; // 2nd bond
-    vb34[d] = x4[d] - x3[d]; // 3rd bond
-  }
-
-  //Consider periodic boundary conditions:
-  domain->minimum_image(vb12[0],vb12[1],vb12[2]);
-  domain->minimum_image(vb23[0],vb23[1],vb23[2]);
-  domain->minimum_image(vb34[0],vb34[1],vb34[2]);
-
-  //--- Compute the normal to the planes formed by atoms 1,2,3 and 2,3,4 ---
-
-  CrossProduct(vb23, vb12, n123);        // <- n123=vb23 x vb12
-  CrossProduct(vb23, vb34, n234);        // <- n234=vb23 x vb34
-
-  Normalize(n123);
-  Normalize(n234);
-
-  double cos_phi = -DotProduct(n123, n234);
-
-  if (cos_phi > 1.0)
-    cos_phi = 1.0;
-  else if (cos_phi < -1.0)
-    cos_phi = -1.0;
-
-  double phi = acos(cos_phi);
-
-  if (DotProduct(n123, vb34) > 0.0) {
-    phi = -phi;   //(Note: Negative dihedral angles are possible only in 3-D.)
-    phi += TWOPI; //<- This insure phi is always in the range 0 to 2*PI
-  }
-  return phi;
-} // DihedralTable::Phi()
-
-
-} // namespace DIHEDRAL_TABLE_NS
-
->>>>>>> df9c7077
 } // namespace LAMMPS_NS
 
 
