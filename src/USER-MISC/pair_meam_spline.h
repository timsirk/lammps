--- conflicted
+++ resolved
@@ -91,14 +91,10 @@
 	void unpack_reverse_comm(int, int *, double *);
 	double memory_usage();
 
-<<<<<<< HEAD
 protected:
-=======
-private:
   char **elements;              // names of unique elements
   int *map;                     // mapping from atom types to elements
   int nelements;                // # of unique elements
->>>>>>> 6ba1e93f
 
 	class SplineFunction {
 	public:
