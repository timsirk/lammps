/* ----------------------------------------------------------------------
   LAMMPS - Large-scale Atomic/Molecular Massively Parallel Simulator
   http://lammps.sandia.gov, Sandia National Laboratories
   Steve Plimpton, sjplimp@sandia.gov

   Copyright (2003) Sandia Corporation.  Under the terms of Contract
   DE-AC04-94AL85000 with Sandia Corporation, the U.S. Government retains
   certain rights in this software.  This software is distributed under
   the GNU General Public License.

   See the README file in the top-level LAMMPS directory.
------------------------------------------------------------------------- */

/* ----------------------------------------------------------------------
   Charges by type and after option: Agilio Padua (Univ Blaise Pascal & CNRS)
------------------------------------------------------------------------- */

#include "math.h"
#include "string.h"
#include "stdlib.h"
#include "fix_adapt_fep.h"
#include "atom.h"
#include "update.h"
#include "group.h"
#include "modify.h"
#include "force.h"
#include "pair.h"
#include "pair_hybrid.h"
#include "kspace.h"
#include "fix_store.h"
#include "input.h"
#include "variable.h"
#include "math_const.h"
#include "memory.h"
#include "error.h"

using namespace LAMMPS_NS;
using namespace FixConst;
using namespace MathConst;

enum{PAIR,KSPACE,ATOM};
enum{DIAMETER,CHARGE};

/* ---------------------------------------------------------------------- */

FixAdaptFEP::FixAdaptFEP(LAMMPS *lmp, int narg, char **arg) :
  Fix(lmp, narg, arg)
{
  if (narg < 5) error->all(FLERR,"Illegal fix adapt/fep command");
  nevery = force->inumeric(FLERR,arg[3]);
  if (nevery < 0) error->all(FLERR,"Illegal fix adapt/fep command");

  dynamic_group_allow = 1;

  // count # of adaptations

  nadapt = 0;

  int iarg = 4;
  while (iarg < narg) {
    if (strcmp(arg[iarg],"pair") == 0) {
      if (iarg+6 > narg) error->all(FLERR,"Illegal fix adapt/fep command");
      nadapt++;
      iarg += 6;
    } else if (strcmp(arg[iarg],"kspace") == 0) {
      if (iarg+2 > narg) error->all(FLERR,"Illegal fix adapt/fep command");
      nadapt++;
      iarg += 2;
    } else if (strcmp(arg[iarg],"atom") == 0) {
      if (iarg+4 > narg) error->all(FLERR,"Illegal fix adapt/fep command");
      nadapt++;
      iarg += 4;
    } else break;
  }

  if (nadapt == 0) error->all(FLERR,"Illegal fix adapt/fep command");
  adapt = new Adapt[nadapt];

  // parse keywords

  nadapt = 0;
  diamflag = 0;
  chgflag = 0;

  iarg = 4;
  while (iarg < narg) {
    if (strcmp(arg[iarg],"pair") == 0) {
      if (iarg+6 > narg) error->all(FLERR,"Illegal fix adapt/fep command");
      adapt[nadapt].which = PAIR;
      int n = strlen(arg[iarg+1]) + 1;
      adapt[nadapt].pstyle = new char[n];
      strcpy(adapt[nadapt].pstyle,arg[iarg+1]);
      n = strlen(arg[iarg+2]) + 1;
      adapt[nadapt].pparam = new char[n];
      strcpy(adapt[nadapt].pparam,arg[iarg+2]);
      force->bounds(arg[iarg+3],atom->ntypes,
                    adapt[nadapt].ilo,adapt[nadapt].ihi);
      force->bounds(arg[iarg+4],atom->ntypes,
                    adapt[nadapt].jlo,adapt[nadapt].jhi);
      if (strstr(arg[iarg+5],"v_") == arg[iarg+5]) {
        n = strlen(&arg[iarg+5][2]) + 1;
        adapt[nadapt].var = new char[n];
        strcpy(adapt[nadapt].var,&arg[iarg+5][2]);
      } else error->all(FLERR,"Illegal fix adapt/fep command");
      nadapt++;
      iarg += 6;
    } else if (strcmp(arg[iarg],"kspace") == 0) {
      if (iarg+2 > narg) error->all(FLERR,"Illegal fix adapt/fep command");
      adapt[nadapt].which = KSPACE;
      if (strstr(arg[iarg+1],"v_") == arg[iarg+1]) {
        int n = strlen(&arg[iarg+1][2]) + 1;
        adapt[nadapt].var = new char[n];
        strcpy(adapt[nadapt].var,&arg[iarg+1][2]);
      } else error->all(FLERR,"Illegal fix adapt/fep command");
      nadapt++;
      iarg += 2;
    } else if (strcmp(arg[iarg],"atom") == 0) {
      if (iarg+3 > narg) error->all(FLERR,"Illegal fix adapt/fep command");
      adapt[nadapt].which = ATOM;
      if (strcmp(arg[iarg+1],"diameter") == 0) {
        adapt[nadapt].aparam = DIAMETER;
        diamflag = 1;
      } else if (strcmp(arg[iarg+1],"charge") == 0) {
        adapt[nadapt].aparam = CHARGE; 
        chgflag = 1; 
      } else error->all(FLERR,"Illegal fix adapt/fep command");
      force->bounds(arg[iarg+2],atom->ntypes,
                    adapt[nadapt].ilo,adapt[nadapt].ihi);
      if (strstr(arg[iarg+3],"v_") == arg[iarg+3]) {
        int n = strlen(&arg[iarg+3][2]) + 1;
        adapt[nadapt].var = new char[n];
        strcpy(adapt[nadapt].var,&arg[iarg+3][2]);
      } else error->all(FLERR,"Illegal fix adapt/fep command");
      nadapt++;
      iarg += 4;
    } else break;
  }

  // optional keywords

  resetflag = 0;
  scaleflag = 0;
  afterflag = 0;

  while (iarg < narg) {
    if (strcmp(arg[iarg],"reset") == 0) {
      if (iarg+2 > narg) error->all(FLERR,"Illegal fix adapt/fep command");
      if (strcmp(arg[iarg+1],"no") == 0) resetflag = 0;
      else if (strcmp(arg[iarg+1],"yes") == 0) resetflag = 1;
      else error->all(FLERR,"Illegal fix adapt/fep command");
      iarg += 2;
    } else if (strcmp(arg[iarg],"scale") == 0) {
      if (iarg+2 > narg) error->all(FLERR,"Illegal fix adapt/fep command");
      if (strcmp(arg[iarg+1],"no") == 0) scaleflag = 0;
      else if (strcmp(arg[iarg+1],"yes") == 0) scaleflag = 1;
      else error->all(FLERR,"Illegal fix adapt/fep command");
      iarg += 2;
    } else if (strcmp(arg[iarg],"after") == 0) {
      if (iarg+2 > narg) error->all(FLERR,"Illegal fix adapt/fep command");
      if (strcmp(arg[iarg+1],"no") == 0) afterflag = 0;
      else if (strcmp(arg[iarg+1],"yes") == 0) afterflag = 1;
      else error->all(FLERR,"Illegal fix adapt/fep command");
      iarg += 2;
    } else error->all(FLERR,"Illegal fix adapt/fep command");
  }

  // allocate pair style arrays

  int n = atom->ntypes;
  for (int m = 0; m < nadapt; m++)
    if (adapt[m].which == PAIR)
      memory->create(adapt[m].array_orig,n+1,n+1,"adapt:array_orig");

  id_fix_diam = id_fix_chg = NULL;
}

/* ---------------------------------------------------------------------- */

FixAdaptFEP::~FixAdaptFEP()
{
  for (int m = 0; m < nadapt; m++) {
    delete [] adapt[m].var;
    if (adapt[m].which == PAIR) {
      delete [] adapt[m].pstyle;
      delete [] adapt[m].pparam;
      memory->destroy(adapt[m].array_orig);
    }
  }
  delete [] adapt;

  if (force->kspace) force->kspace->qsum_update_flag = 0;

  // check nfix in case all fixes have already been deleted

  if (id_fix_diam && modify->nfix) modify->delete_fix(id_fix_diam);
  if (id_fix_chg && modify->nfix) modify->delete_fix(id_fix_chg);
  delete [] id_fix_diam;
  delete [] id_fix_chg;
}

/* ---------------------------------------------------------------------- */

int FixAdaptFEP::setmask()
{
  int mask = 0;
  mask |= PRE_FORCE;
  mask |= POST_RUN;
  return mask;
}

/* ----------------------------------------------------------------------
   if need to restore per-atom quantities, create new fix STORE styles
------------------------------------------------------------------------- */

void FixAdaptFEP::post_constructor()
{
  if (!resetflag) return;
  if (!diamflag && !chgflag) return;

  // new id = fix-ID + FIX_STORE_ATTRIBUTE
  // new fix group = group for this fix

  id_fix_diam = NULL;
  id_fix_chg = NULL;

  char **newarg = new char*[5];
  newarg[1] = group->names[igroup];
  newarg[2] = (char *) "STORE";
  newarg[3] = (char *) "1";
  newarg[4] = (char *) "1";

  if (diamflag) {
    int n = strlen(id) + strlen("_FIX_STORE_DIAM") + 1;
    id_fix_diam = new char[n];
    strcpy(id_fix_diam,id);
    strcat(id_fix_diam,"_FIX_STORE_DIAM");
    newarg[0] = id_fix_diam;
    modify->add_fix(5,newarg);
    fix_diam = (FixStore *) modify->fix[modify->nfix-1];

    if (fix_diam->restart_reset) fix_diam->restart_reset = 0;
    else {
      double *vec = fix_diam->vstore;
      double *radius = atom->radius;
      int *mask = atom->mask;
      int nlocal = atom->nlocal;

      for (int i = 0; i < nlocal; i++) {
        if (mask[i] & groupbit) vec[i] = radius[i];
        else vec[i] = 0.0;
      }
    }
  }

  if (chgflag) {
    int n = strlen(id) + strlen("_FIX_STORE_CHG") + 1;
    id_fix_chg = new char[n];
    strcpy(id_fix_chg,id);
    strcat(id_fix_chg,"_FIX_STORE_CHG");
    newarg[0] = id_fix_chg;
    modify->add_fix(5,newarg);
    fix_chg = (FixStore *) modify->fix[modify->nfix-1];

    if (fix_chg->restart_reset) fix_chg->restart_reset = 0;
    else {
      double *vec = fix_chg->vstore;
      double *q = atom->q;
      int *mask = atom->mask;
      int nlocal = atom->nlocal;

      for (int i = 0; i < nlocal; i++) {
        if (mask[i] & groupbit) vec[i] = q[i];
        else vec[i] = 0.0;
      }
    }
  }

  delete [] newarg;
}

/* ---------------------------------------------------------------------- */

void FixAdaptFEP::init()
{
  int i,j;

  // allow a dynamic group only if ATOM attribute not used

  if (group->dynamic[igroup])
    for (int i = 0; i < nadapt; i++)
      if (adapt[i].which == ATOM) 
        error->all(FLERR,"Cannot use dynamic group with fix adapt/fep atom");

<<<<<<< HEAD
  // when using kspace, we need to recompute some additional parameters in kspace->setup()
  if (chgflag && force->kspace) force->kspace->qsum_update_flag = 1;
=======
  // when using kspace, we need to recompute 
  // some additional parameters in kspace->setup()

  if (force->kspace) force->kspace->qsum_update_flag = 1;
>>>>>>> 165dcc31
  
  // setup and error checks

  anypair = 0;

  for (int m = 0; m < nadapt; m++) {
    Adapt *ad = &adapt[m];

    ad->ivar = input->variable->find(ad->var);
    if (ad->ivar < 0)
      error->all(FLERR,"Variable name for fix adapt/fep does not exist");
    if (!input->variable->equalstyle(ad->ivar))
      error->all(FLERR,"Variable for fix adapt/fep is invalid style");

    if (ad->which == PAIR) {
      anypair = 1;
      Pair *pair = NULL;

      if (lmp->suffix_enable) {
        char psuffix[128];
        strcpy(psuffix,ad->pstyle);
        strcat(psuffix,"/");
        strcat(psuffix,lmp->suffix);
        pair = force->pair_match(psuffix,1);
      }
      if (pair == NULL) pair = force->pair_match(ad->pstyle,1);
      if (pair == NULL)
        error->all(FLERR, "Fix adapt/fep pair style does not exist");
      void *ptr = pair->extract(ad->pparam,ad->pdim);
      if (ptr == NULL) 
        error->all(FLERR,"Fix adapt/fep pair style param not supported");

      ad->pdim = 2;
      if (ad->pdim == 0) ad->scalar = (double *) ptr;
      if (ad->pdim == 2) ad->array = (double **) ptr;

      // if pair hybrid, test that ilo,ihi,jlo,jhi are valid for sub-style

      if (ad->pdim == 2 && (strcmp(force->pair_style,"hybrid") == 0 ||
                            strcmp(force->pair_style,"hybrid/overlay") == 0)) {
        PairHybrid *pair = (PairHybrid *) force->pair;
        for (i = ad->ilo; i <= ad->ihi; i++)
          for (j = MAX(ad->jlo,i); j <= ad->jhi; j++)
            if (!pair->check_ijtype(i,j,ad->pstyle))
              error->all(FLERR,"Fix adapt/fep type pair range is not valid for "
                         "pair hybrid sub-style");
      }

    } else if (ad->which == KSPACE) {
      if (force->kspace == NULL)
        error->all(FLERR,"Fix adapt/fep kspace style does not exist");
      kspace_scale = (double *) force->kspace->extract("scale");

    } else if (ad->which == ATOM) {
      if (ad->aparam == DIAMETER) {
        if (!atom->radius_flag)
          error->all(FLERR,"Fix adapt/fep requires atom attribute diameter");
      }
      if (ad->aparam == CHARGE) {
        if (!atom->q_flag)
          error->all(FLERR,"Fix adapt/fep requires atom attribute charge");
      }
    }
  }

  // make copy of original pair array values

  for (int m = 0; m < nadapt; m++) {
    Adapt *ad = &adapt[m];
    if (ad->which == PAIR && ad->pdim == 2) {
      for (i = ad->ilo; i <= ad->ihi; i++)
        for (j = MAX(ad->jlo,i); j <= ad->jhi; j++)
          ad->array_orig[i][j] = ad->array[i][j];
    }
  }

  // fixes that store initial per-atom values
  
  if (id_fix_diam) {
    int ifix = modify->find_fix(id_fix_diam);
    if (ifix < 0) error->all(FLERR,"Could not find fix adapt storage fix ID");
    fix_diam = (FixStore *) modify->fix[ifix];
  }
  if (id_fix_chg) {
    int ifix = modify->find_fix(id_fix_chg);
    if (ifix < 0) error->all(FLERR,"Could not find fix adapt storage fix ID");
    fix_chg = (FixStore *) modify->fix[ifix];
  }
}

/* ---------------------------------------------------------------------- */

void FixAdaptFEP::setup_pre_force(int vflag)
{
  change_settings();
}

/* ---------------------------------------------------------------------- */

void FixAdaptFEP::pre_force(int vflag)
{
  if (nevery == 0) return;

  if (afterflag) {         // update at n+1 (better with fix ave/time)
    if (nevery == 1 || update->ntimestep == 0)
      change_settings();
    else if (update->ntimestep > 1 && !((update->ntimestep - 1) % nevery))
      change_settings();
  } else {                      // original version: update at n
    if (update->ntimestep % nevery)
      return;
    change_settings();
  }
}

/* ---------------------------------------------------------------------- */

void FixAdaptFEP::post_run()
{
  if (resetflag) restore_settings();
}

/* ----------------------------------------------------------------------
   change pair,kspace,atom parameters based on variable evaluation
------------------------------------------------------------------------- */

void FixAdaptFEP::change_settings()
{
  int i,j;

  // variable evaluation may invoke computes so wrap with clear/add

  modify->clearstep_compute();

  for (int m = 0; m < nadapt; m++) {
    Adapt *ad = &adapt[m];
    double value = input->variable->compute_equal(ad->ivar);

    // set global scalar or type pair array values

    if (ad->which == PAIR) {
      if (ad->pdim == 0) {
        if (scaleflag) *ad->scalar = value * ad->scalar_orig;
        else *ad->scalar = value;
      } else if (ad->pdim == 2) {
        if (scaleflag)
          for (i = ad->ilo; i <= ad->ihi; i++)
            for (j = MAX(ad->jlo,i); j <= ad->jhi; j++)
              ad->array[i][j] = value*ad->array_orig[i][j];
        else
          for (i = ad->ilo; i <= ad->ihi; i++)
            for (j = MAX(ad->jlo,i); j <= ad->jhi; j++)
              ad->array[i][j] = value;
      }

    // set kspace scale factor

    } else if (ad->which == KSPACE) {
      *kspace_scale = value;

    } else if (ad->which == ATOM) {

      // reset radius from diameter
      // also scale rmass to new value

      if (ad->aparam == DIAMETER) {
        int mflag = 0;
        if (atom->rmass_flag) mflag = 1;
        double density;

        int *atype = atom->type;
        double *radius = atom->radius;
        double *rmass = atom->rmass;
        int *mask = atom->mask;
        int nlocal = atom->nlocal;
        int nall = nlocal + atom->nghost;

        if (mflag == 0) {
          for (i = 0; i < nall; i++)
            if (atype[i] >= ad->ilo && atype[i] <= ad->ihi)
              if (mask[i] & groupbit)
                radius[i] = 0.5*value;
        } else {
          for (i = 0; i < nall; i++)
            if (atype[i] >= ad->ilo && atype[i] <= ad->ihi)
              if (mask[i] & groupbit) {
                density = rmass[i] / (4.0*MY_PI/3.0 *
                                      radius[i]*radius[i]*radius[i]);
                radius[i] = 0.5*value;
                rmass[i] = 4.0*MY_PI/3.0 *
                  radius[i]*radius[i]*radius[i] * density;
              }
        }
      } else if (ad->aparam == CHARGE) {
        int *atype = atom->type;
        double *q = atom->q; 
        int *mask = atom->mask;
        int nlocal = atom->nlocal;
        int nall = nlocal + atom->nghost;

        for (i = 0; i < nall; i++)
          if (atype[i] >= ad->ilo && atype[i] <= ad->ihi)
            if (mask[i] & groupbit) q[i] = value;
      }
    }
  }

  modify->addstep_compute(update->ntimestep + nevery);

  // re-initialize pair styles if any PAIR settings were changed
  // this resets other coeffs that may depend on changed values,
  // and also offset and tail corrections

  if (anypair) force->pair->reinit();

<<<<<<< HEAD
  if (chgflag && force->kspace) force->kspace->setup();
=======
  // re-setup KSpace if using it, since charges may have changed
>>>>>>> 165dcc31

  if (force->kspace) force->kspace->setup();
}

/* ----------------------------------------------------------------------
   restore pair,kspace,atom parameters to original values
------------------------------------------------------------------------- */

void FixAdaptFEP::restore_settings()
{
  for (int m = 0; m < nadapt; m++) {
    Adapt *ad = &adapt[m];
    if (ad->which == PAIR) {
      if (ad->pdim == 0) *ad->scalar = ad->scalar_orig;
      else if (ad->pdim == 2) {
        for (int i = ad->ilo; i <= ad->ihi; i++)
          for (int j = MAX(ad->jlo,i); j <= ad->jhi; j++)
            ad->array[i][j] = ad->array_orig[i][j];
      }

    } else if (ad->which == KSPACE) {
      *kspace_scale = 1.0;

    } else if (ad->which == ATOM) {
      if (diamflag) {
        double density;

        double *vec = fix_diam->vstore;
        double *radius = atom->radius;
        double *rmass = atom->rmass;
        int *mask = atom->mask;
        int nlocal = atom->nlocal;

        for (int i = 0; i < nlocal; i++)
          if (mask[i] & groupbit) {
            density = rmass[i] / (4.0*MY_PI/3.0 *
                                  radius[i]*radius[i]*radius[i]);
            radius[i] = vec[i];
            rmass[i] = 4.0*MY_PI/3.0 * radius[i]*radius[i]*radius[i] * density;
          }
      }
      if (chgflag) {
        double *vec = fix_chg->vstore;
        double *q = atom->q;
        int *mask = atom->mask;
        int nlocal = atom->nlocal;

        for (int i = 0; i < nlocal; i++)
          if (mask[i] & groupbit) q[i] = vec[i];
      }
    }
  }

  if (anypair) force->pair->reinit();
<<<<<<< HEAD

  if (chgflag && force->kspace) force->kspace->setup();
=======
  if (force->kspace) force->kspace->setup();
>>>>>>> 165dcc31
}<|MERGE_RESOLUTION|>--- conflicted
+++ resolved
@@ -291,15 +291,10 @@
       if (adapt[i].which == ATOM) 
         error->all(FLERR,"Cannot use dynamic group with fix adapt/fep atom");
 
-<<<<<<< HEAD
-  // when using kspace, we need to recompute some additional parameters in kspace->setup()
-  if (chgflag && force->kspace) force->kspace->qsum_update_flag = 1;
-=======
   // when using kspace, we need to recompute 
   // some additional parameters in kspace->setup()
 
   if (force->kspace) force->kspace->qsum_update_flag = 1;
->>>>>>> 165dcc31
   
   // setup and error checks
 
@@ -515,11 +510,7 @@
 
   if (anypair) force->pair->reinit();
 
-<<<<<<< HEAD
-  if (chgflag && force->kspace) force->kspace->setup();
-=======
   // re-setup KSpace if using it, since charges may have changed
->>>>>>> 165dcc31
 
   if (force->kspace) force->kspace->setup();
 }
@@ -574,10 +565,5 @@
   }
 
   if (anypair) force->pair->reinit();
-<<<<<<< HEAD
-
-  if (chgflag && force->kspace) force->kspace->setup();
-=======
   if (force->kspace) force->kspace->setup();
->>>>>>> 165dcc31
 }