--- conflicted
+++ resolved
@@ -16,20 +16,13 @@
 import sys,traceback,types
 from ctypes import *
 from os.path import dirname,abspath,join
-<<<<<<< HEAD
-=======
 from inspect import getsourcefile
->>>>>>> 8db4d807
 
 class lammps:
   def __init__(self,name="",cmdargs=None,ptr=None):
 
     # determine module location
-<<<<<<< HEAD
-    modpath = dirname(abspath(__file__))
-=======
     modpath = dirname(abspath(getsourcefile(lambda:0)))
->>>>>>> 8db4d807
 
     # load liblammps.so by default
     # if name = "g++", load liblammps_g++.so
